;;; helpful.el --- A better *help* buffer            -*- lexical-binding: t; -*-

;; Copyright (C) 2017-2022  Wilfred Hughes

;; Author: Wilfred Hughes <me@wilfred.me.uk>
;; URL: https://github.com/Wilfred/helpful
;; Keywords: help, lisp
;; Version: 0.22
;; Package-Requires: ((emacs "25") (dash "2.18.0") (s "1.11.0") (f "0.20.0") (elisp-refs "1.2"))

;; This program is free software; you can redistribute it and/or modify
;; it under the terms of the GNU General Public License as published by
;; the Free Software Foundation, either version 3 of the License, or
;; (at your option) any later version.

;; This program is distributed in the hope that it will be useful,
;; but WITHOUT ANY WARRANTY; without even the implied warranty of
;; MERCHANTABILITY or FITNESS FOR A PARTICULAR PURPOSE.  See the
;; GNU General Public License for more details.

;; You should have received a copy of the GNU General Public License
;; along with this program.  If not, see <http://www.gnu.org/licenses/>.

;;; Commentary:

;; Helpful is a replacement for *help* buffers that provides much more
;; contextual information.  To get started, try:
;; `M-x helpful-function RET helpful-function
;;
;; The full set of commands you can try is:
;;
;; * helpful-function
;; * helpful-command
;; * helpful-key
;; * helpful-macro
;; * helpful-callable
;; * helpful-variable
;; * helpful-at-point
;;
;; For more information and screenshots, see
;; https://github.com/wilfred/helpful

;;; Code:

(require 'elisp-refs)
(require 'help)
(require 'help-fns)
(require 'dash)
(require 's)
(require 'f)
(require 'find-func)
(require 'nadvice)
(require 'info-look)
(require 'edebug)
(require 'trace)
(require 'imenu)
(require 'cc-langs)

(declare-function org-link-types "ol" ())
(declare-function org-link-store-props "ol" (&rest plist))
(declare-function org-link-get-parameter "ol" (type key))

(defvar-local helpful--sym nil)
(defvar-local helpful--callable-p nil)
(defvar-local helpful--associated-buffer nil
  "The buffer being used when showing inspecting
buffer-local variables.")
(defvar-local helpful--start-buffer nil
  "The buffer we were originally called from.")
(defvar-local helpful--view-literal nil
  "Whether to show a value as a literal, or a pretty interactive
view.")
(defvar-local helpful--first-display t
  "Whether this is the first time this results buffer has been
displayed.

Nil means that we're refreshing, so we don't want to clobber any
settings changed by the user.")

(defgroup helpful nil
  "A rich help system with contextual information."
  :link '(url-link "https://github.com/Wilfred/helpful")
  :group 'help)

(defcustom helpful-max-buffers
  5
  "Helpful will kill the least recently used Helpful buffer
if there are more than this many.

To disable cleanup entirely, set this variable to nil. See also
`helpful-kill-buffers' for a one-off cleanup."
  :type '(choice (const nil) number)
  :group 'helpful)

(defcustom helpful-switch-buffer-function
  #'pop-to-buffer
  "Function called to display the *Helpful* buffer."
  :type 'function
  :group 'helpful)

<<<<<<< HEAD
(defcustom helpful-hide-docstring-in-source nil
  "If t, hide the the docstring source code header.

This is useful because the formated documentation is already
displayed in it's own header, and you may not want to display it
twice."
  :type 'boolean
=======
(defcustom helpful-set-variable-function
  (if (< 29 emacs-major-version) #'setopt #'setq)
  "Function used by `helpful--set' to interactively set variables."
  :type 'function
>>>>>>> 4ba24cac
  :group 'helpful)

;; TODO: explore whether more basic highlighting is fast enough to
;; handle larger functions. See `c-font-lock-init' and its use of
;; font-lock-keywords-1.
(defconst helpful-max-highlight 5000
  "Don't highlight code with more than this many characters.

This is currently only used for C code, as lisp highlighting
seems to be more efficient. This may change again in future.

See `this-command' as an example of a large piece of C code that
can make Helpful very slow.")

(defun helpful--kind-name (symbol callable-p)
  "Describe what kind of symbol this is."
  (cond
   ((not callable-p) "variable")
   ((commandp symbol) "command")
   ((macrop symbol) "macro")
   ((functionp symbol) "function")
   ((special-form-p symbol) "special form")))

(defun helpful--buffer (symbol callable-p)
  "Return a buffer to show help for SYMBOL in."
  (let* ((current-buffer (current-buffer))
         (buf-name
          (format "*helpful %s*"
                  (if (symbolp symbol)
                      (format "%s: %s"
                              (helpful--kind-name symbol callable-p)
                              symbol)
                    "lambda")))
         (buf (get-buffer buf-name)))
    (unless buf
      ;; If we need to create the buffer, ensure we don't exceed
      ;; `helpful-max-buffers' by killing the least recently used.
      (when (numberp helpful-max-buffers)
        (let* ((buffers (buffer-list))
               (helpful-bufs (--filter (with-current-buffer it
                                         (eq major-mode 'helpful-mode))
                                       buffers))
               ;; `buffer-list' seems to be ordered by most recently
               ;; visited first, so keep those.
               (excess-buffers (-drop (1- helpful-max-buffers) helpful-bufs)))
          ;; Kill buffers so we have one buffer less than the maximum
          ;; before we create a new one.
          (-each excess-buffers #'kill-buffer)))

      (setq buf (get-buffer-create buf-name)))

    ;; Initialise the buffer with the symbol and associated data.
    (with-current-buffer buf
      (helpful-mode)
      (setq helpful--sym symbol)
      (setq helpful--callable-p callable-p)
      (setq helpful--start-buffer current-buffer)
      (setq helpful--associated-buffer current-buffer)
      (setq list-buffers-directory
        (if (symbolp symbol) (format "%s: %s" (helpful--kind-name symbol callable-p) symbol) "lambda"))
      (if (helpful--primitive-p symbol callable-p)
          (setq-local comment-start "//")
        (setq-local comment-start ";")))
    buf))

(defface helpful-heading
  '((t (:weight bold)))
  "Face used for headings in Helpful buffers.")

(defun helpful--heading (text)
  "Propertize TEXT as a heading."
  (propertize (concat text "\n") 'face 'helpful-heading))

(defun helpful--format-closure (sym form)
  "Given a closure, return an equivalent defun form."
  (-let (((_keyword _env args . body) form)
         (docstring nil))
    (when (stringp (car body))
      (setq docstring (car body))
      (setq body (cdr body))
      ;; Ensure that the docstring doesn't have lines starting with (,
      ;; or it breaks indentation.
      (setq docstring
            (s-replace "\n(" "\n\\(" docstring)))
    (if docstring
        `(defun ,sym ,args ,docstring ,@body)
      `(defun ,sym ,args ,@body))))

(defun helpful--pretty-print (value)
  "Pretty-print VALUE.

If VALUE is very big, the user may press \\[keyboard-quit] to
gracefully stop the printing. If VALUE is self-referential, the
error will be caught and displayed."
  ;; Inspired by `ielm-eval-input'.
  (condition-case err
      (s-trim-right (pp-to-string value))
    (error
     (propertize (format "(Display error: %s)" (cadr err))
                 'face 'font-lock-comment-face))
    (quit
     (propertize "(User quit during pretty-printing.)"
                 'face 'font-lock-comment-face))))

(defun helpful--sort-symbols (sym-list)
  "Sort symbols in SYM-LIST alphabetically."
  (--sort
   (string< (symbol-name it) (symbol-name other))
   sym-list))

(defun helpful--button (text type &rest properties)
  ;; `make-text-button' mutates our string to add properties. Copy
  ;; TEXT to prevent mutating our arguments, and to support 'pure'
  ;; strings, which are read-only.
  (setq text (substring-no-properties text))
  (apply #'make-text-button
         text nil
         :type type
         properties))

(defun helpful--canonical-symbol (sym callable-p)
  "If SYM is an alias, return the underlying symbol.
Return SYM otherwise."
  (let ((depth 0))
    (if (and (symbolp sym) callable-p)
        (progn
          ;; Follow the chain of symbols until we find a symbol that
          ;; isn't pointing to a symbol.
          (while (and (symbolp (symbol-function sym))
                      (< depth 10))
            (setq sym (symbol-function sym))
            (setq depth (1+ depth)))
          ;; If this is an alias to a primitive, return the
          ;; primitive's symbol.
          (when (subrp (symbol-function sym))
            (setq sym (intern (subr-name (symbol-function sym))))))
      (setq sym (indirect-variable sym))))
  sym)

(defun helpful--aliases (sym callable-p)
  "Return all the aliases for SYM."
  (let ((canonical (helpful--canonical-symbol sym callable-p))
        aliases)
    (mapatoms
     (lambda (s)
       (when (and
              ;; Skip variables that aren't bound, so we're faster.
              (if callable-p (fboundp s) (boundp s))

              ;; If this symbol is a new alias for our target sym,
              ;; add it.
              (eq canonical (helpful--canonical-symbol s callable-p))

              ;; Don't include SYM.
              (not (eq sym s)))
         (push s aliases))))
    (helpful--sort-symbols aliases)))

(defun helpful--obsolete-info (sym callable-p)
  (when (symbolp sym)
    (get sym (if callable-p 'byte-obsolete-info 'byte-obsolete-variable))))

(defun helpful--format-alias (sym callable-p)
  (let ((obsolete-info (helpful--obsolete-info sym callable-p))
        (sym-button (helpful--button
                     (symbol-name sym)
                     'helpful-describe-exactly-button
                     'symbol sym
                     'callable-p callable-p)))
    (cond
     (obsolete-info
      (-if-let (version (-last-item obsolete-info))
          (format "%s (obsolete since %s)" sym-button version)
        (format "%s (obsolete)" sym-button)))
     (t
      sym-button))))

(defun helpful--indent-rigidly (s amount)
  "Indent string S by adding AMOUNT spaces to each line."
  (with-temp-buffer
    (insert s)
    (indent-rigidly (point-min) (point-max) amount)
    (buffer-string)))

(defun helpful--format-properties (symbol)
  "Return a string describing all the properties of SYMBOL."
  (let* ((syms-and-vals
          (-partition 2 (and (symbolp symbol) (symbol-plist symbol))))
         (syms-and-vals
          (-sort (-lambda ((sym1 _) (sym2 _))
                   (string-lessp (symbol-name sym1) (symbol-name sym2)))
                 syms-and-vals))
         (lines
          (--map
           (-let* (((sym val) it)
                   (pretty-val
                    (helpful--pretty-print val)))
             (format "%s\n%s%s"
                     (propertize (symbol-name sym)
                                 'face 'font-lock-constant-face)
                     (helpful--indent-rigidly pretty-val 2)
                     (cond
                      ;; Also offer to disassemble byte-code
                      ;; properties.
                      ((byte-code-function-p val)
                       (format "\n  %s"
                               (helpful--make-disassemble-button val)))
                      ((eq sym 'ert--test)
                       (format "\n  %s"
                               (helpful--make-run-test-button symbol)))
                      (t
                       ""))))
           syms-and-vals)))
    (when lines
      (s-join "\n" lines))))

(define-button-type 'helpful-forget-button
  'action #'helpful--forget
  'symbol nil
  'callable-p nil
  'follow-link t
  'help-echo "Unbind this function")

;; TODO: it would be nice to optionally delete the source code too.
(defun helpful--forget (button)
  "Unbind the current symbol."
  (let* ((sym (button-get button 'symbol))
         (callable-p (button-get button 'callable-p))
         (kind (helpful--kind-name sym callable-p)))
    (when (yes-or-no-p (format "Forget %s %s?" kind sym))
      (if callable-p
          (fmakunbound sym)
        (makunbound sym))
      (message "Forgot %s %s." kind sym)
      (kill-buffer (current-buffer)))))

(define-button-type 'helpful-c-source-directory
  'action #'helpful--c-source-directory
  'follow-link t
  'help-echo "Set directory to Emacs C source code")

(defun helpful--c-source-directory (_button)
  "Set `find-function-C-source-directory' so we can show the
source code to primitives."
  (let ((emacs-src-dir (read-directory-name "Path to Emacs source code: ")))
    ;; Let the user specify the source path with or without src/,
    ;; which is a subdirectory in the Emacs tree.
    (unless (equal (f-filename emacs-src-dir) "src")
      (setq emacs-src-dir (f-join emacs-src-dir "src")))
    (setq find-function-C-source-directory emacs-src-dir))
  (helpful-update))

(define-button-type 'helpful-disassemble-button
  'action #'helpful--disassemble
  'follow-link t
  'object nil
  'help-echo "Show disassembled bytecode")

(defun helpful--disassemble (button)
  "Disassemble the current symbol."
  ;; `disassemble' can handle both symbols (e.g. 'when) and raw
  ;; byte-code objects.
  (disassemble (button-get button 'object)))

(define-button-type 'helpful-run-test-button
  'action #'helpful--run-test
  'follow-link t
  'symbol nil
  'help-echo "Run ERT test")

(defun helpful--run-test (button)
  "Disassemble the current symbol."
  (ert (button-get button 'symbol)))

(define-button-type 'helpful-edebug-button
  'action #'helpful--edebug
  'follow-link t
  'symbol nil
  'help-echo "Toggle edebug (re-evaluates definition)")

(defun helpful--kbd-macro-p (sym)
  "Is SYM a keyboard macro?"
  (and (symbolp sym)
       (let ((func (symbol-function sym)))
         (or (stringp func)
             (vectorp func)))))

(defun helpful--edebug-p (sym)
  "Does function SYM have its definition patched by edebug?"
  (let ((fn-def (indirect-function sym)))
    ;; Edebug replaces function source code with a sexp that has
    ;; `edebug-enter', `edebug-after' etc interleaved. This means the
    ;; function is interpreted, so `indirect-function' returns a list.
    (when (and (consp fn-def) (consp (cdr fn-def)))
      (-let [fn-end (-last-item fn-def)]
        (and (consp fn-end)
             (eq (car fn-end) 'edebug-enter))))))

(defun helpful--can-edebug-p (sym callable-p buf pos)
  "Can we use edebug with SYM?"
  (and
   ;; SYM must be a function.
   callable-p
   ;; The function cannot be a primitive, it must be defined in elisp.
   (not (helpful--primitive-p sym callable-p))
   ;; We need to be able to find its definition, or we can't step
   ;; through the source.
   buf pos))

(defun helpful--toggle-edebug (sym)
  "Enable edebug when function SYM is called,
or disable if already enabled."
  (-let ((should-edebug (not (helpful--edebug-p sym)))
         ((buf pos created) (helpful--definition sym t)))
    (if (and buf pos)
        (progn
          (with-current-buffer buf
            (save-excursion
              (save-restriction
                (widen)
                (goto-char pos)

                (let* ((edebug-all-forms should-edebug)
                       (edebug-all-defs should-edebug)
                       (form (edebug-read-top-level-form)))
                  ;; Based on `edebug-eval-defun'.
                  (eval (eval-sexp-add-defvars form) lexical-binding)))))
          ;; If we're enabling edebug, we need the source buffer to
          ;; exist. Otherwise, we can clean it up.
          (when (and created (not should-edebug))
            (kill-buffer buf)))

      (user-error "Could not find source for edebug"))))

(defun helpful--edebug (button)
  "Toggle edebug for the current symbol."
  (helpful--toggle-edebug (button-get button 'symbol))
  (helpful-update))

(define-button-type 'helpful-trace-button
  'action #'helpful--trace
  'follow-link t
  'symbol nil
  'help-echo "Toggle function tracing")

(defun helpful--trace (button)
  "Toggle tracing for the current symbol."
  (let ((sym (button-get button 'symbol)))
    (if (trace-is-traced sym)
        (untrace-function sym)
      (trace-function sym)))
  (helpful-update))

(define-button-type 'helpful-navigate-button
  'action #'helpful--navigate
  'path nil
  'position nil
  'follow-link t
  'help-echo "Navigate to definition")

(defun helpful--goto-char-widen (pos)
  "Move point to POS in the current buffer.
If narrowing is in effect, widen if POS isn't in the narrowed area."
  (when (or (< pos (point-min))
            (> pos (point-max)))
    (widen))
  (goto-char pos))

(defun helpful--navigate (button)
  "Navigate to the path this BUTTON represents."
  (find-file (substring-no-properties (button-get button 'path)))
  ;; We use `get-text-property' to work around an Emacs 25 bug:
  ;; http://git.savannah.gnu.org/cgit/emacs.git/commit/?id=f7c4bad17d83297ee9a1b57552b1944020f23aea
  (-when-let (pos (get-text-property button 'position
                                     (marker-buffer button)))
    (helpful--goto-char-widen pos)))

(defun helpful--navigate-button (text path &optional pos)
  "Return a button that opens PATH and puts point at POS."
  (helpful--button
   text
   'helpful-navigate-button
   'path path
   'position pos))

(define-button-type 'helpful-buffer-button
  'action #'helpful--switch-to-buffer
  'buffer nil
  'position nil
  'follow-link t
  'help-echo "Switch to this buffer")

(defun helpful--switch-to-buffer (button)
  "Navigate to the buffer this BUTTON represents."
  (let ((buf (button-get button 'buffer))
        (pos (button-get button 'position)))
    (switch-to-buffer buf)
    (when pos
      (helpful--goto-char-widen pos))))

(defun helpful--buffer-button (buffer &optional pos)
  "Return a button that switches to BUFFER and puts point at POS."
  (helpful--button
   (buffer-name buffer)
   'helpful-buffer-button
   'buffer buffer
   'position pos))

(define-button-type 'helpful-customize-button
  'action #'helpful--customize
  'symbol nil
  'follow-link t
  'help-echo "Open Customize for this symbol")

(defun helpful--customize (button)
  "Open Customize for this symbol."
  (customize-variable (button-get button 'symbol)))

(define-button-type 'helpful-associated-buffer-button
  'action #'helpful--associated-buffer
  'symbol nil
  'prompt-p nil
  'follow-link t
  'help-echo "Change associated buffer")

(defun helpful--read-live-buffer (prompt predicate)
  "Read a live buffer name, and return the buffer object.

This is largely equivalent to `read-buffer', but counsel.el
overrides that to include previously opened buffers."
  (let* ((names (-map #'buffer-name (buffer-list)))
         (default
           (cond
            ;; If we're already looking at a buffer-local value, start
            ;; the prompt from the relevant buffer.
            ((and helpful--associated-buffer
                  (buffer-live-p helpful--associated-buffer))
             (buffer-name helpful--associated-buffer))
            ;; If we're looking at the global value, offer the initial
            ;; buffer.
            ((and helpful--start-buffer
                  (buffer-live-p helpful--start-buffer))
             (buffer-name helpful--start-buffer))
            ;; If we're looking at the global value and have no initial
            ;; buffer, choose the first normal buffer.
            (t
             (--first (and (not (s-starts-with-p " " it))
                           (not (s-starts-with-p "*" it)))
                      names))
            )))
    (get-buffer
     (completing-read
      prompt
      names
      predicate
      t
      nil
      nil
      default))))

(defun helpful--associated-buffer (button)
  "Change the associated buffer, so we can see buffer-local values."
  (let ((sym (button-get button 'symbol))
        (prompt-p (button-get button 'prompt-p)))
    (if prompt-p
        (setq helpful--associated-buffer
              (helpful--read-live-buffer
               "View variable in: "
               (lambda (buf-name)
                 (local-variable-p sym (get-buffer buf-name)))))
      (setq helpful--associated-buffer nil)))
  (helpful-update))

(define-button-type 'helpful-toggle-button
  'action #'helpful--toggle
  'symbol nil
  'buffer nil
  'follow-link t
  'help-echo "Toggle this symbol between t and nil")

(defun helpful--toggle (button)
  "Toggle the symbol between nil and t."
  (let ((sym (button-get button 'symbol))
        (buf (button-get button 'buffer)))
    (save-current-buffer
      ;; If this is a buffer-local variable, ensure we're in the right
      ;; buffer.
      (when buf
        (set-buffer buf))
      (set sym (not (symbol-value sym))))
    (helpful-update)))

(define-button-type 'helpful-set-button
  'action #'helpful--set
  'symbol nil
  'buffer nil
  'follow-link t
  'help-echo "Set the value of this symbol")

(defun helpful--set (button)
  "Set the value of this symbol."
  (let* ((sym (button-get button 'symbol))
         (buf (button-get button 'buffer))
         (sym-value (helpful--sym-value sym buf))
         (set-func (symbol-name helpful-set-variable-function))
         ;; Inspired by `counsel-read-setq-expression'.
         (expr
          (minibuffer-with-setup-hook
              (lambda ()
                (add-function :before-until (local 'eldoc-documentation-function)
                              #'elisp-eldoc-documentation-function)
                (run-hooks 'eval-expression-minibuffer-setup-hook)
                (goto-char (minibuffer-prompt-end))
                (forward-char (length (format "(%s %S " set-func sym))))
            (read-from-minibuffer
             "Eval: "
             (format
              (if (or (consp sym-value)
                      (and (symbolp sym-value)
                           (not (null sym-value))
                           (not (keywordp sym-value))))
                  "(%s %s '%S)"
                "(%s %s %S)")
              set-func sym sym-value)
             read-expression-map t
             'read-expression-history))))
    (save-current-buffer
      ;; If this is a buffer-local variable, ensure we're in the right
      ;; buffer.
      (when buf
        (set-buffer buf))
      (eval-expression expr))
    (helpful-update)))

(define-button-type 'helpful-view-literal-button
  'action #'helpful--view-literal
  'help-echo "Toggle viewing as a literal")

(defun helpful--view-literal (_button)
  "Set the value of this symbol."
  (setq helpful--view-literal
        (not helpful--view-literal))
  (helpful-update))

(define-button-type 'helpful-all-references-button
  'action #'helpful--all-references
  'symbol nil
  'callable-p nil
  'follow-link t
  'help-echo "Find all references to this symbol")

(defun helpful--all-references (button)
  "Find all the references to the symbol that this BUTTON represents."
  (let ((sym (button-get button 'symbol))
        (callable-p (button-get button 'callable-p)))
    (cond
     ((not callable-p)
      (elisp-refs-variable sym))
     ((functionp sym)
      (elisp-refs-function sym))
     ((macrop sym)
      (elisp-refs-macro sym)))))

(define-button-type 'helpful-callees-button
  'action #'helpful--show-callees
  'symbol nil
  'source nil
  'follow-link t
  'help-echo "Find the functions called by this function/macro")

(defun helpful--display-callee-group (callees)
  "Insert every entry in CALLEES."
  (dolist (sym (helpful--sort-symbols callees))
    (insert "  "
            (helpful--button
             (symbol-name sym)
             'helpful-describe-exactly-button
             'symbol sym
             'callable-p t)
            "\n")))

(defun helpful--show-callees (button)
  "Find all the references to the symbol that this BUTTON represents."
  (let* ((buf (get-buffer-create "*helpful callees*"))
         (sym (button-get button 'symbol))
         (raw-source (button-get button 'source))
         (source
          (if (stringp raw-source)
              (read raw-source)
            raw-source))
         (syms (helpful--callees source))
         (primitives (-filter (lambda (sym) (helpful--primitive-p sym t)) syms))
         (compounds (-remove (lambda (sym) (helpful--primitive-p sym t)) syms)))

    (pop-to-buffer buf)
    (let ((inhibit-read-only t))
      (erase-buffer)

      ;; TODO: Macros used, special forms used, global vars used.
      (insert (format "Functions called by %s:\n\n" sym))
      (helpful--display-callee-group compounds)

      (when primitives
        (insert "\n")
        (insert (format "Primitives called by %s:\n\n" sym))
        (helpful--display-callee-group primitives))

      (goto-char (point-min))

      (helpful-mode))))

(define-button-type 'helpful-manual-button
  'action #'helpful--manual
  'symbol nil
  'follow-link t
  'help-echo "View this symbol in the Emacs manual")

(defun helpful--manual (button)
  "Open the manual for the system that this BUTTON represents."
  (let ((sym (button-get button 'symbol)))
    (info-lookup 'symbol sym #'emacs-lisp-mode)))

(define-button-type 'helpful-describe-button
  'action #'helpful--describe
  'symbol nil
  'follow-link t
  'help-echo "Describe this symbol")

(defun helpful--describe (button)
  "Describe the symbol that this BUTTON represents."
  (let ((sym (button-get button 'symbol)))
    (helpful-symbol sym)))

(define-button-type 'helpful-describe-exactly-button
  'action #'helpful--describe-exactly
  'symbol nil
  'callable-p nil
  'follow-link t
  'help-echo "Describe this symbol")

(defun helpful--describe-exactly (button)
  "Describe the symbol that this BUTTON represents.
This differs from `helpful--describe' because here we know
whether the symbol represents a variable or a callable."
  (let ((sym (button-get button 'symbol))
        (callable-p (button-get button 'callable-p)))
    (if callable-p
        (helpful-callable sym)
      (helpful-variable sym))))

(define-button-type 'helpful-info-button
  'action #'helpful--info
  'info-node nil
  'follow-link t
  'help-echo "View this Info node")

(defun helpful--info (button)
  "Describe the symbol that this BUTTON represents."
  (info (button-get button 'info-node)))

(define-button-type 'helpful-shortdoc-button
  'action #'helpful--shortdoc
  'info-node nil
  'follow-link t
  'help-echo "View this Shortdoc group")

(defun helpful--shortdoc (button)
  "Describe the symbol that this BUTTON represents."
  (shortdoc-display-group (button-get button 'shortdoc-group)
                          (button-get button 'symbol)))

(defun helpful--split-first-line (docstring)
  "If the first line is a standalone sentence, ensure we have a
blank line afterwards."
  (let* ((lines (s-lines docstring))
         (first-line (-first-item lines))
         (second-line (when (> (length lines) 1) (nth 1 lines))))
    (if (and (s-ends-with-p "." first-line)
             (stringp second-line)
             (not (equal second-line "")))
        (s-join "\n"
                (-cons* first-line "" (cdr lines)))
      docstring)))

(defun helpful--propertize-sym-ref (sym-name before-txt after-txt)
  "Given a symbol name from a docstring, convert to a button (if
bound) or else highlight."
  (let* ((sym (intern sym-name)))
    (cond
     ;; Highlight keywords.
     ((s-matches-p
       (rx ":"
           symbol-start
           (+? (or (syntax word) (syntax symbol)))
           symbol-end)
       sym-name)
      (propertize sym-name
                  'face 'font-lock-builtin-face))
     ((and (boundp sym) (s-ends-with-p "variable " (downcase before-txt)))
      (helpful--button
       sym-name
       'helpful-describe-exactly-button
       'symbol sym
       'callable-p nil))
     ((and (fboundp sym)
           (or
            (s-starts-with-p " command" (downcase after-txt))
            (s-ends-with-p "command " (downcase before-txt))
            (s-ends-with-p "function " (downcase before-txt))))
      (helpful--button
       sym-name
       'helpful-describe-exactly-button
       'symbol sym
       'callable-p t))
     ;; Only create a link if this is a symbol that is bound as a
     ;; variable or callable.
     ((or (boundp sym) (fboundp sym))
      (helpful--button
       sym-name
       'helpful-describe-button
       'symbol sym))
     ;; If this is already a button, don't modify it.
     ((get-text-property 0 'button sym-name)
      sym-name)
     ;; Highlight the quoted string.
     (t
      (propertize sym-name
                  'face 'font-lock-constant-face)))))

(defun helpful--propertize-info (docstring)
  "Convert info references in DOCSTRING to buttons."
  (replace-regexp-in-string
   ;; Replace all text that looks like a link to an Info page.
   (rx (seq (group
             bow
             (any "Ii")
             "nfo"
             (one-or-more whitespace))
            (group
             (or "node" "anchor")
             (one-or-more whitespace))
            (any "'`‘")
            (group
             (one-or-more
              (not (any "'’"))))
            (any "'’")))
   (lambda (it)
     ;; info-name matches "[Ii]nfo ".
     ;; space matches "node " or "anchor ".
     ;; info-node has the form "(cl)Loop Facility".
     (let ((info-name (match-string 1 it))
           (space (match-string 2 it))
           (info-node (match-string 3 it)))
       ;; If the docstring doesn't specify a manual, assume the Emacs manual.
       (save-match-data
         (unless (string-match "^([^)]+)" info-node)
           (setq info-node (concat "(emacs)" info-node))))
       (concat
        info-name
        space
        (helpful--button
         info-node
         'helpful-info-button
         'info-node info-node))))
   docstring
   t t))

(defun helpful--keymap-keys (keymap)
  "Return all the keys and commands in KEYMAP.
Flattens nested keymaps and follows remapped commands.

Returns a list of pairs (KEYCODES COMMAND), where KEYCODES is a
vector suitable for `key-description', and COMMAND is a smbol."
  (cond
   ;; Prefix keys.
   ((and
     (symbolp keymap)
     (fboundp keymap)
     ;; Prefix keys use a keymap in the function slot of a symbol.
     (keymapp (symbol-function keymap)))
    (helpful--keymap-keys (symbol-function keymap)))
   ;; Other symbols or compiled functions mean we've reached a leaf,
   ;; so this is a command we can call.
   ((or
     (symbolp keymap)
     (functionp keymap)
     ;; Strings or vectors mean a keyboard macro.
     (stringp keymap)
     (vectorp keymap))
    `(([] ,keymap)))
   ((stringp (car keymap))
    (helpful--keymap-keys (cdr keymap)))
   ;; Otherwise, recurse on the keys at this level of the keymap.
   (t
    (let (result)
      (dolist (item (cdr keymap))
        (cond
         ((and (consp item)
               (eq (car item) 'menu-bar))
          ;; Skip menu bar items.
          nil)
         ;; Sparse keymaps are lists.
         ((consp item)
          (-let [(keycode . value) item]
            (-each (helpful--keymap-keys value)
              (-lambda ((keycodes command))
                (push (list (vconcat (vector keycode) keycodes) command)
                      result)))))
         ;; Dense keymaps are char-tables.
         ((char-table-p item)
          (map-char-table
           (lambda (keycode value)
             (-each (helpful--keymap-keys value)
               (-lambda ((keycodes command))
                 (push (list (vconcat (vector keycode) keycodes) command)
                       result))))
           item))))
      ;; For every command `new-func' mapped to a command `orig-func', show `new-func' with
      ;; the key sequence for `orig-func'.
      (setq result
            (-map-when
             (-lambda ((keycodes _))
               (and (> (length keycodes) 1)
                    (eq (elt keycodes 0) 'remap)))
             (-lambda ((keycodes command))
               (list
                (where-is-internal (elt keycodes 1) global-map t)
                command))
             result))
      ;; Preserve the original order of the keymap.
      (nreverse result)))))

(defun helpful--format-hook (hook-val)
  "Given a list value assigned to a hook, format it with links to functions."
  (let ((lines
         (--map
          (if (and (symbolp it) (fboundp it))
              (helpful--button
               (symbol-name it)
               'helpful-describe-exactly-button
               'symbol it
               'callable-p t)
            (helpful--syntax-highlight (helpful--pretty-print it)))
          hook-val)))
    (format "(%s)"
            (s-join "\n " lines))))

;; TODO: unlike `substitute-command-keys', this shows keybindings
;; which are currently shadowed (e.g. a global minor mode map).
(defun helpful--format-keymap (keymap)
  "Format KEYMAP."
  (let* ((keys-and-commands (helpful--keymap-keys keymap))
         ;; Convert keycodes [27 i] to "C-M-i".
         (keys (-map #'-first-item keys-and-commands))
         ;; Add padding so all our strings are the same length.
         (formatted-keys (-map #'key-description keys))
         (max-formatted-length (-max (cons 0 (-map #'length formatted-keys))))
         (aligned-keys (--map (s-pad-right (1+ max-formatted-length)
                                           " " it)
                              formatted-keys))
         ;; Format commands as buttons.
         (commands (-map (-lambda ((_ command)) command)
                         keys-and-commands))
         (formatted-commands
          (--map
           (cond
            ((symbolp it)
             (helpful--button
              (symbol-name it)
              'helpful-describe-button
              'symbol it))
            ((or (stringp it) (vectorp it))
             "Keyboard Macro")
            (t
             "#<anonymous-function>"))
           commands))
         ;; Build lines for display.
         (lines
          (-map (-lambda ((key . command)) (format "%s %s" key command))
                (-zip-pair aligned-keys formatted-commands))))
    ;; The flattened keymap will have normal bindings first, and
    ;; inherited bindings last. Sort so that we group by prefix.
    (s-join "\n" (-sort #'string< lines))))

(defun helpful--format-commands (str keymap)
  "Replace all the \\[ references in STR with buttons."
  (replace-regexp-in-string
   ;; Text of the form \\[foo-command]
   (rx "\\[" (group (+ (not (in "]")))) "]")
   (lambda (it)
     (let* ((button-face (if (>= emacs-major-version 28) 'help-key-binding 'button))
            (symbol-name (match-string 1 it))
            (symbol (intern symbol-name))
            (key (where-is-internal symbol keymap t))
            (key-description
             (if key
                 (key-description key)
               (format "M-x %s" symbol-name))))
       (helpful--button
        key-description
        'helpful-describe-exactly-button
        'symbol symbol
        'callable-p t
        'face button-face)))
   str
   t
   t))

(defun helpful--chars-before (pos n)
  "Return up to N chars before POS in the current buffer.
The string may be shorter than N or empty if out-of-range."
  (buffer-substring
   (max (point-min) (- pos n))
   pos))

(defun helpful--chars-after (pos n)
  "Return up to N chars after POS in the current buffer.
The string may be shorter than N or empty if out-of-range."
  (buffer-substring
   pos
   (min (point-max) (+ pos n))))

(defun helpful--format-command-keys (docstring)
  "Convert command key references and keymap references
in DOCSTRING to buttons.

Emacs uses \\= to escape \\[ references, so replace that
unescaping too."
  ;; Loosely based on `substitute-command-keys', but converts
  ;; references to buttons.
  (let ((keymap nil))
    (with-temp-buffer
      (insert docstring)
      (goto-char (point-min))
      (while (not (eobp))
        (cond
         ((looking-at
           ;; Text of the form "foo"
           (rx "\""))
          ;; For literal strings, escape backslashes so our output
          ;; shows copy-pasteable literals.
          (let* ((start-pos (point))
                 (end-pos (progn (forward-char) (search-forward "\"" nil t)))
                 contents)
            (if end-pos
                (progn
                  (setq contents (buffer-substring start-pos end-pos))
                  (delete-region start-pos end-pos)
                  (insert (s-replace "\\" "\\\\" contents)))
              (forward-char 1))))
         ((looking-at
           ;; Text of the form \=X
           (rx "\\="))
          ;; Remove the escaping, then step over the escaped char.
          ;; Step over the escaped character.
          (delete-region (point) (+ (point) 2))
          (forward-char 1))
         ((looking-at
           ;; Text of the form `foo'
           (rx "`"))
          (let* ((start-pos (point))
                 (end-pos (search-forward "'" nil t))
                 (contents
                  (when end-pos
                    (buffer-substring (1+ start-pos) (1- end-pos)))))
            (cond
             ((null contents)
              ;; If there's no closing ' to match the opening `, just
              ;; leave it.
              (goto-char (1+ start-pos)))
             ((s-contains-p "`" contents)
              ;; If we have repeated backticks `foo `bar', leave the
              ;; first one.
              (goto-char (1+ start-pos)))
             ((s-contains-p "\\[" contents)
              (delete-region start-pos end-pos)
              (insert (helpful--format-commands contents keymap)))
             ;; Highlight a normal `foo', extracting the surrounding
             ;; text so we can detect e.g. "function `foo'".
             (t
              (let ((before (helpful--chars-before start-pos 10))
                    (after (helpful--chars-after end-pos 10)))
                (delete-region start-pos end-pos)
                (insert (helpful--propertize-sym-ref contents before after)))))))
         ((looking-at
           ;; Text of the form \\<foo-keymap>
           (rx "\\<" (group (+ (not (in ">")))) ">"
               (? "\n")))
          (let* ((symbol-with-parens (match-string 0))
                 (symbol-name (match-string 1)))
            ;; Remove the original string.
            (delete-region (point)
                           (+ (point) (length symbol-with-parens)))
            ;; Set the new keymap.
            (setq keymap (symbol-value (intern symbol-name)))))
         ((looking-at
           ;; Text of the form \\{foo-mode-map}
           (rx "\\{" (group (+ (not (in "}")))) "}"))
          (let* ((symbol-with-parens (match-string 0))
                 (symbol-name (match-string 1))
                 (keymap
                  ;; Gracefully handle variables not being defined.
                  (ignore-errors
                    (symbol-value (intern symbol-name)))))
            ;; Remove the original string.
            (delete-region (point)
                           (+ (point) (length symbol-with-parens)))
            (if keymap
                (insert (helpful--format-keymap keymap))
              (insert (format "Keymap %s is not currently defined."
                              symbol-name)))))
         ((looking-at
           ;; Text of the form \\[foo-command]
           (rx "\\[" (group (+ (not (in "]")))) "]"))
          (let* ((symbol-with-parens (match-string 0)))
            ;; Remove the original string.
            (delete-region (point)
                           (+ (point) (length symbol-with-parens)))
            ;; Add a button.
            (insert (helpful--format-commands symbol-with-parens keymap))))
         ;; Don't modify other characters.
         (t
          (forward-char 1))))
      (buffer-string))))

;; TODO: fix upstream Emacs bug that means `-map' is not highlighted
;; in the docstring for `--map'.
(defun helpful--format-docstring (docstring)
  "Replace cross-references with links in DOCSTRING."
  (-> docstring
      (helpful--split-first-line)
      (helpful--propertize-info)
      (helpful--propertize-links)
      (helpful--propertize-bare-links)
      (helpful--format-command-keys)
      (s-trim)))

(define-button-type 'helpful-link-button
  'action #'helpful--follow-link
  'follow-link t
  'help-echo "Follow this link")

(defun helpful--propertize-links (docstring)
  "Convert URL links in docstrings to buttons."
  (replace-regexp-in-string
   (rx "URL `" (group (*? any)) "'")
   (lambda (match)
     (let ((url (match-string 1 match)))
       (concat "URL "
               (helpful--button
                url
                'helpful-link-button
                'url url))))
   docstring))

(defun helpful--propertize-bare-links (docstring)
  "Convert URL links in docstrings to buttons."
  (replace-regexp-in-string
   (rx (group (or string-start space "<"))
       (group "http" (? "s") "://" (+? (not (any space))))
       (group (? (any "." ">" ")"))
              (or space string-end ">")))
   (lambda (match)
     (let ((space-before (match-string 1 match))
           (url (match-string 2 match))
           (after (match-string 3 match)))
       (concat
        space-before
        (helpful--button
         url
         'helpful-link-button
         'url url)
        after)))
   docstring))

(defun helpful--follow-link (button)
  "Follow the URL specified by BUTTON."
  (browse-url (button-get button 'url)))

(defconst helpful--highlighting-funcs
  '(ert--activate-font-lock-keywords
    highlight-quoted-mode
    rainbow-delimiters-mode)
  "Highlighting functions that are safe to run in a temporary buffer.
This is used in `helpful--syntax-highlight' to support extra
highlighting that the user may have configured in their mode
hooks.")

;; TODO: crashes on `backtrace-frame' on a recent checkout.

(defun helpful--syntax-highlight (source &optional mode)
  "Return a propertized version of SOURCE in MODE."
  (unless mode
    (when helpful-hide-docstring-in-source
      (let ((doc-string (ignore-errors
                          (nth 3 (read source)))))
        (when (stringp doc-string)
          (setq source
                (replace-regexp-in-string
                 (regexp-quote (prin1-to-string doc-string))
                 "\"...DOCSTRING...\"" source t t)))))
    (setq mode #'emacs-lisp-mode))
  (if (or
       (< (length source) helpful-max-highlight)
       (eq mode 'emacs-lisp-mode))
      (with-temp-buffer
        (insert source)

        ;; Switch to major-mode MODE, but don't run any hooks.
        (delay-mode-hooks (funcall mode))

        ;; `delayed-mode-hooks' contains mode hooks like
        ;; `emacs-lisp-mode-hook'. Build a list of functions that are run
        ;; when the mode hooks run.
        (let (hook-funcs)
          (dolist (hook delayed-mode-hooks)
            (let ((funcs (symbol-value hook)))
              (setq hook-funcs (append hook-funcs funcs))))

          ;; Filter hooks to those that relate to highlighting, and run them.
          (setq hook-funcs (-intersection hook-funcs helpful--highlighting-funcs))
          (-map #'funcall hook-funcs))

        (if (fboundp 'font-lock-ensure)
            (font-lock-ensure)
          (with-no-warnings
            (font-lock-fontify-buffer)))
        (buffer-string))
    ;; SOURCE was too long to highlight in a reasonable amount of
    ;; time.
    (concat
     (propertize
      "// Skipping highlighting due to "
      'face 'font-lock-comment-face)
     (helpful--button
      "helpful-max-highlight"
      'helpful-describe-exactly-button
      'symbol 'helpful-max-highlight
      'callable-p nil)
     (propertize
      ".\n"
      'face 'font-lock-comment-face)
     source)))

(defun helpful--source (sym callable-p buf pos)
  "Return the source code of SYM.
If the source code cannot be found, return the sexp used."
  (catch 'source
    (unless (symbolp sym)
      (throw 'source sym))

    (let ((source nil))
      (when (and buf pos)
        (with-current-buffer buf
          (save-excursion
            (save-restriction
              (goto-char pos)

              (if (and (helpful--primitive-p sym callable-p)
                       (not callable-p))
                  ;; For variables defined in .c files, only show the
                  ;; DEFVAR expression rather than the huge containing
                  ;; function.
                  (progn
                    (setq pos (line-beginning-position))
                    ;; HACK Use the elisp syntax table even though the file is a
                    ;; C file. This is a temporary workaround for issue #329.
                    (with-syntax-table emacs-lisp-mode-syntax-table
                      (forward-list))
                    (forward-char)
                    (narrow-to-region pos (point)))
                ;; Narrow to the top-level definition.
                (let ((parse-sexp-ignore-comments t))
                  (narrow-to-defun t)))

              ;; If there was a preceding comment, POS will be
              ;; after that comment. Move the position to include that comment.
              (setq pos (point-min))

              (setq source (buffer-substring-no-properties (point-min) (point-max))))))
        (setq source (s-trim-right source))
        (when (and source (buffer-file-name buf))
          (setq source (propertize source
                                   'helpful-path (buffer-file-name buf)
                                   'helpful-pos pos
                                   'helpful-pos-is-start t)))
        (throw 'source source)))

    (when callable-p
      ;; Could not find source -- probably defined interactively, or via
      ;; a macro, or file has changed.
      ;; TODO: verify that the source hasn't changed before showing.
      ;; TODO: offer to download C sources for current version.
      (throw 'source (indirect-function sym)))))

(defun helpful--has-shortdoc-p (sym)
  "Return non-nil if shortdoc.el is available and SYM is in a shortdoc group."
  (and (featurep 'shortdoc)
       (shortdoc-function-groups sym)))

(defun helpful--in-manual-p (sym)
  "Return non-nil if SYM is in an Info manual."
  (let ((completions
         (cl-letf (((symbol-function #'message)
                    (lambda (_format-string &rest _args))))
           (info-lookup->completions 'symbol 'emacs-lisp-mode))))
    (-when-let (buf (get-buffer " temp-info-look"))
      (kill-buffer buf))
    (or (assoc sym completions)
        (assoc-string sym completions))))

(defun helpful--version-info (sym)
  "If SYM has version information, format and return it.
Return nil otherwise."
  (when (symbolp sym)
    (let ((package-version
           (get sym 'custom-package-version))
          (emacs-version
           (get sym 'custom-version)))
      (cond
       (package-version
        (format
         "This variable was added, or its default value changed, in %s version %s."
         (car package-version)
         (cdr package-version)))
       (emacs-version
        (format
         "This variable was added, or its default value changed, in Emacs %s."
         emacs-version))))))

(defun helpful--library-path (library-name)
  "Find the absolute path for the source of LIBRARY-NAME.

LIBRARY-NAME takes the form \"foo.el\" , \"foo.el\" or
\"src/foo.c\".

If .elc files exist without the corresponding .el, return nil."
  (when (member (f-ext library-name) '("c" "rs"))
    (setq library-name
          (f-expand library-name
                    (f-parent find-function-C-source-directory))))
  (condition-case nil
      (find-library-name library-name)
    (error nil)))

(defun helpful--macroexpand-try (form)
  "Try to fully macroexpand FORM.
If it fails, attempt to partially macroexpand FORM."
  (catch 'result
    (ignore-errors
      ;; Happy path: we can fully expand the form.
      (throw 'result (macroexpand-all form)))
    (ignore-errors
      ;; Attempt one level of macroexpansion.
      (throw 'result (macroexpand-1 form)))
    ;; Fallback: just return the original form.
    form))

(defun helpful--tree-any-p (pred tree)
  "Walk TREE, applying PRED to every subtree.
Return t if PRED ever returns t."
  (catch 'found
    (let ((stack (list tree)))
      (while stack
        (let ((next (pop stack)))
          (cond
           ((funcall pred next)
            (throw 'found t))
           ((consp next)
            (push (car next) stack)
            (push (cdr next) stack))))))
    nil))

(defun helpful--find-by-macroexpanding (buf sym callable-p)
  "Search BUF for the definition of SYM by macroexpanding
interesting forms in BUF."
  (catch 'found
    (with-current-buffer buf
      (save-excursion
        (goto-char (point-min))
        (condition-case nil
            (while t
              (let ((form (read (current-buffer)))
                    (var-def-p
                     (lambda (sexp)
                       (and (eq (car-safe sexp) 'defvar)
                            (eq (car-safe (cdr sexp)) sym))))
                    (fn-def-p
                     (lambda (sexp)
                       ;; `defun' ultimately expands to `defalias'.
                       (and (eq (car-safe sexp) 'defalias)
                            (equal (car-safe (cdr sexp)) `(quote ,sym))))))
                (setq form (helpful--macroexpand-try form))

                (when (helpful--tree-any-p
                       (if callable-p fn-def-p var-def-p)
                       form)
                  ;; `read' puts point at the end of the form, so go
                  ;; back to the start.
                  (throw 'found (scan-sexps (point) -1)))))
          (end-of-file nil))))))

(defun helpful--open-if-needed (path)
  "Return a list (BUF OPENED) where BUF is a buffer visiting PATH.
If a buffer already exists, return that. If not, open PATH with
the `emacs-lisp-mode' syntax table active but skip any hooks."
  (let ((initial-buffers (buffer-list))
        (buf nil)
        (opened nil)
        ;; Skip running hooks that may prompt the user.
        (find-file-hook nil)
        ;; If we end up opening a buffer, don't bother with file
        ;; variables. It prompts the user, and we discard the buffer
        ;; afterwards anyway.
        (enable-local-variables nil))
    ;; Opening large .c files can be slow (e.g. when looking at
    ;; `defalias'), especially if the user has configured mode hooks.
    ;;
    ;; Bind `auto-mode-alist' to nil, so we open the buffer in
    ;; `fundamental-mode' if it isn't already open.
    (let ((auto-mode-alist nil))
      (setq buf (find-file-noselect path)))

    (unless (-contains-p initial-buffers buf)
      (setq opened t)

      (let ((syntax-table emacs-lisp-mode-syntax-table))
        (when (s-ends-with-p ".c" path)
          (setq syntax-table (make-syntax-table))
          (c-populate-syntax-table syntax-table))

        ;; If it's a freshly opened buffer, we need to set the syntax
        ;; table so we can search correctly.
        (with-current-buffer buf
          (set-syntax-table syntax-table))))

    (list buf opened)))

(defun helpful--definition (sym callable-p)
  "Return a list (BUF POS OPENED) where SYM is defined.

BUF is the buffer containing the definition. If the user wasn't
already visiting this buffer, OPENED is t and callers should kill
the buffer when done.

POS is the position of the start of the definition within the
buffer."
  (let ((primitive-p (helpful--primitive-p sym callable-p))
        (library-name nil)
        (src-path nil)
        (buf nil)
        (pos nil)
        (opened nil))
    ;; We shouldn't be called on primitive functions if we don't have
    ;; a directory of Emacs C sourcecode.
    (cl-assert
     (or find-function-C-source-directory
         (not primitive-p)))

    (when (symbolp sym)
      (if callable-p
          (setq library-name (cdr (find-function-library sym)))
        ;; Based on `find-variable-noselect'.
        (setq library-name
              (or
               (symbol-file sym 'defvar)
               (help-C-file-name sym 'var)))))

    (when library-name
      (setq src-path (helpful--library-path library-name)))

    (cond
     ((and (not (symbolp sym)) (functionp sym))
      (list nil nil nil))
     ((and callable-p library-name)
      (when src-path
        (-let [(src-buf src-opened) (helpful--open-if-needed src-path)]
          (setq buf src-buf)
          (setq opened src-opened))

        ;; Based on `find-function-noselect'.
        (with-current-buffer buf
          ;; `find-function-search-for-symbol' moves point. Prevent
          ;; that.
          (save-excursion
            ;; Narrowing has been fixed upstream:
            ;; http://git.savannah.gnu.org/cgit/emacs.git/commit/?id=abd18254aec76b26e86ae27e91d2c916ec20cc46
            (save-restriction
              (widen)
              (setq pos
                    (cdr (find-function-search-for-symbol sym nil library-name))))))
        ;; If we found the containing buffer, but not the symbol, attempt
        ;; to find it by macroexpanding interesting forms.
        (when (and buf (not pos))
          (setq pos (helpful--find-by-macroexpanding buf sym t)))))
     ;; A function, but no file found.
     (callable-p
      ;; Functions defined interactively may have an edebug property
      ;; that contains the location of the definition.
      (-when-let (edebug-info (get sym 'edebug))
        (-let [marker (if (consp edebug-info)
                          (car edebug-info)
                        edebug-info)]
          (setq buf (marker-buffer marker))
          (setq pos (marker-position marker)))))
     ((and (not callable-p) src-path)
      (-let [(src-buf src-opened) (helpful--open-if-needed src-path)]
        (setq buf src-buf)
        (setq opened src-opened)

        (with-current-buffer buf
          ;; `find-function-search-for-symbol' moves point. Prevent
          ;; that.
          (save-excursion
            (condition-case _err
                (setq pos (cdr (find-variable-noselect sym library-name)))
              (search-failed nil)
              ;; If your current Emacs instance doesn't match the source
              ;; code configured in find-function-C-source-directory, we can
              ;; get an error about not finding source. Try
              ;; `default-tab-width' against Emacs trunk.
              (error nil)))))))

    (list buf pos opened)))

(defun helpful--reference-positions (sym callable-p buf)
  "Return all the buffer positions of references to SYM in BUF."
  (-let* ((forms-and-bufs
           (elisp-refs--search-1
            (list buf)
            (lambda (buf)
              (elisp-refs--read-and-find
               buf sym
               (if callable-p
                   #'elisp-refs--function-p
                 #'elisp-refs--variable-p)))))
          ;; Since we only searched one buffer, we know that
          ;; forms-and-bufs has only one item.
          (forms-and-buf (-first-item forms-and-bufs))
          ((forms . _buf) forms-and-buf))
    (-map
     (-lambda ((_code start-pos _end-pos)) start-pos)
     forms)))

(defun helpful--all-keymap-syms ()
  "Return all keymaps defined in this Emacs instance."
  (let (keymaps)
    (mapatoms
     (lambda (sym)
       (when (and (boundp sym) (keymapp (symbol-value sym)))
         (push sym keymaps))))
    keymaps))

(defun helpful--key-sequences (command-sym keymap global-keycodes)
  "Return all the key sequences of COMMAND-SYM in KEYMAP."
  (let* ((keycodes
          ;; Look up this command in the keymap, its parent and the
          ;; global map. We need to include the global map to find
          ;; remapped commands.
          (where-is-internal command-sym keymap nil t))
         ;; Look up this command in the parent keymap.
         (parent-keymap (keymap-parent keymap))
         (parent-keycodes
          (when parent-keymap
            (where-is-internal
             command-sym (list parent-keymap) nil t)))
         ;; Look up this command in the global map.
         (global-keycodes
          (unless (eq keymap global-map)
            global-keycodes)))
    (->> keycodes
         ;; Ignore keybindings from the parent or global map.
         (--remove (or (-contains-p global-keycodes it)
                       (-contains-p parent-keycodes it)))
         ;; Convert raw keycode vectors into human-readable strings.
         (-map #'key-description))))

(defun helpful--keymaps-containing (command-sym)
  "Return a list of pairs listing keymap names that contain COMMAND-SYM,
along with the keybindings in each keymap.

Keymap names are typically variable names, but may also be
descriptions of values in `minor-mode-map-alist'.

We ignore keybindings that are menu items, and ignore keybindings
from parent keymaps.

`widget-global-map' is also ignored as it generally contains the
same bindings as `global-map'."
  (let* ((keymap-syms (helpful--all-keymap-syms))
         (keymap-sym-vals (-map #'symbol-value keymap-syms))
         (global-keycodes (where-is-internal
                           command-sym (list global-map) nil t))
         matching-keymaps)
    ;; Look for this command in all keymaps bound to variables.
    (-map
     (-lambda ((keymap-sym . keymap))
       (let ((key-sequences (helpful--key-sequences command-sym keymap global-keycodes)))
         (when (and key-sequences (not (eq keymap-sym 'widget-global-map)))
           (push (cons (symbol-name keymap-sym) key-sequences)
                 matching-keymaps))))
     (-zip-pair keymap-syms keymap-sym-vals))

    ;; Look for this command in keymaps used by minor modes that
    ;; aren't bound to variables.
    (-map
     (-lambda ((minor-mode . keymap))
       ;; Only consider this keymap if we didn't find it bound to a variable.
       (when (and (keymapp keymap)
                  (not (memq keymap keymap-sym-vals)))
         (let ((key-sequences (helpful--key-sequences command-sym keymap global-keycodes)))
           (when key-sequences
             (push (cons (format "minor-mode-map-alist (%s)" minor-mode)
                         key-sequences)
                   matching-keymaps)))))
     ;; TODO: examine `minor-mode-overriding-map-alist' too.
     minor-mode-map-alist)

    matching-keymaps))

(defun helpful--merge-alists (l1 l2)
  "Given two alists mapping symbols to lists, return a single
alist with the lists concatenated."
  (let* ((l1-keys (-map #'-first-item l1))
         (l2-keys (-map #'-first-item l2))
         (l2-extra-keys (-difference l2-keys l1-keys))
         (l2-extra-values
          (--map (assoc it l2) l2-extra-keys))
         (l1-with-values
          (-map (-lambda ((key . values))
                  (cons key (append values
                                    (cdr (assoc key l2)))))
                l1)))
    (append l1-with-values l2-extra-values)))

(defun helpful--keymaps-containing-aliases (command-sym aliases)
  "Return a list of pairs mapping keymap symbols to the
keybindings for COMMAND-SYM in each keymap.

Includes keybindings for aliases, unlike
`helpful--keymaps-containing'."
  (let* ((syms (cons command-sym aliases))
         (syms-keymaps (-map #'helpful--keymaps-containing syms)))
    (-reduce #'helpful--merge-alists syms-keymaps)))

(defun helpful--format-keys (command-sym aliases)
  "Describe all the keys that call COMMAND-SYM."
  (let (mode-lines
        global-lines)
    (--each (helpful--keymaps-containing-aliases command-sym aliases)
      (-let [(map . keys) it]
        (dolist (key keys)
          (push
           (format "%s %s"
                   (propertize map 'face 'font-lock-variable-name-face)
                   (if (>= emacs-major-version 28)
                       (propertize key 'face 'help-key-binding)
                     key))
           (if (eq map 'global-map) global-lines mode-lines)))))
    (setq global-lines (-sort #'string< global-lines))
    (setq mode-lines (-sort #'string< mode-lines))
    (-let [lines (-concat global-lines mode-lines)]
      (if lines
          (s-join "\n" lines)
        "This command is not in any keymaps."))))

(defun helpful--outer-sexp (buf pos)
  "Find position POS in BUF, and return the name of the outer sexp,
along with its position.

Moves point in BUF."
  (with-current-buffer buf
    (goto-char pos)
    (let* ((ppss (syntax-ppss))
           (outer-sexp-posns (nth 9 ppss)))
      (when outer-sexp-posns
        (goto-char (car outer-sexp-posns))))
    (list (point) (-take 2 (read buf)))))

(defun helpful--count-values (items)
  "Return an alist of the count of each value in ITEMS.
E.g. (x x y z y) -> ((x . 2) (y . 2) (z . 1))"
  (let (counts)
    (dolist (item items (nreverse counts))
      (-if-let (item-and-count (assoc item counts))
          (setcdr item-and-count (1+ (cdr item-and-count)))
        (push (cons item 1) counts)))))

(defun helpful--without-advice (sym)
  "Given advised function SYM, return the function object
without the advice. Assumes function has been loaded."
  (advice--cd*r
   (advice--symbol-function sym)))

(defun helpful--advised-p (sym)
  "Does SYM have advice associated with it?"
  (and (symbolp sym)
       (advice--p (advice--symbol-function sym))))

(defun helpful--format-head (head)
  "Given a 'head' (the first two symbols of a sexp) format and
syntax highlight it."
  (-let* (((def name) head)
          (formatted-name
           (if (and (consp name) (eq (car name) 'quote))
               (format "'%S" (cadr name))
             (format "%S" name)))
          (formatted-def
           (format "(%s %s ...)" def formatted-name))
          )
    (helpful--syntax-highlight formatted-def)))

(defun helpful--format-reference (head longest-head ref-count position path)
  "Return a syntax-highlighted version of HEAD, with a link
to its source location."
  (let ((formatted-count
         (format "%d reference%s"
                 ref-count (if (> ref-count 1) "s" ""))))
    (propertize
     (format
      "%s %s"
      (s-pad-right longest-head " " (helpful--format-head head))
      (propertize formatted-count 'face 'font-lock-comment-face))
     'helpful-path path
     'helpful-pos position)))

(defun helpful--format-position-heads (position-heads path)
  "Given a list of outer sexps, format them for display.
POSITION-HEADS takes the form ((123 (defun foo)) (456 (defun bar)))."
  (let ((longest-head
         (->> position-heads
              (-map (-lambda ((_pos head)) (helpful--format-head head)))
              (-map #'length)
              (-max))))
    (->> (helpful--count-values position-heads)
         (-map (-lambda (((pos head) . count))
                 (helpful--format-reference head longest-head count pos path)))
         (s-join "\n"))))

(defun helpful--primitive-p (sym callable-p)
  "Return t if SYM is defined in C."
  (let ((subrp (if (fboundp 'subr-primitive-p)
                   #'subr-primitive-p
                 #'subrp)))
    (cond
     ((and callable-p (helpful--advised-p sym))
      (funcall subrp (helpful--without-advice sym)))
     (callable-p
      (funcall subrp (indirect-function sym)))
     (t
      (let ((filename (find-lisp-object-file-name sym 'defvar)))
        (or (eq filename 'C-source)
            (and (stringp filename)
                 (let ((ext (file-name-extension filename)))
                   (or (equal ext "c")
                       (equal ext "rs"))))))))))

(defun helpful--sym-value (sym buf)
  "Return the value of SYM in BUF."
  (cond
   ;; If we're given a buffer, look up the variable in that buffer.
   (buf
    (with-current-buffer buf
      (symbol-value sym)))
   ;; If we don't have a buffer, and this is a buffer-local variable,
   ;; ensure we return the default value.
   ((local-variable-if-set-p sym)
    (default-value sym))
   ;; Otherwise, just return the value in the current buffer, which is
   ;; the global value.
   (t
    (symbol-value sym))))

(defun helpful--insert-section-break ()
  "Insert section break into helpful buffer."
  (insert "\n\n"))

(defun helpful--insert-implementations ()
  "When `helpful--sym' is a generic method, insert its implementations."
  (let ((func helpful--sym)
        (content))
    (when (fboundp #'cl--generic-describe)
      (with-temp-buffer
        (declare-function cl--generic-describe "cl-generic" (function))
        (cl--generic-describe func)
        (goto-char (point-min))
        (when (re-search-forward "^Implementations:$" nil t)
          (setq content (buffer-substring (point) (point-max)))))
      (when content
        (helpful--insert-section-break)
        (insert (helpful--heading "Implementations") (s-trim content))))))

(defun helpful--calculate-references (sym callable-p source-path)
  "Calculate references for SYM in SOURCE-PATH."
  (when source-path
    (let* ((primitive-p (helpful--primitive-p sym callable-p))
           (buf (elisp-refs--contents-buffer source-path))
           (positions
            (if primitive-p
                nil
              (helpful--reference-positions
               helpful--sym helpful--callable-p buf)))
           (return-value (--map (helpful--outer-sexp buf it) positions)))
      (kill-buffer buf)
      return-value)))

(defun helpful--make-shortdoc-sentence (sym)
  "Make a line for shortdoc groups of SYM."
  (when (featurep 'shortdoc)
    (-when-let (groups (--map (helpful--button
                               (symbol-name it)
                               'helpful-shortdoc-button
                               'shortdoc-group it)
                              (shortdoc-function-groups sym)))
      (if (= 1 (length groups))
          (format "Other relevant functions are documented in the %s group."
                  (car groups))
        (format "Other relevant functions are documented in the %s groups."
                (concat (s-join ", " (butlast groups))
                        " and " (car (last groups))))))))

(defun helpful--make-manual-button (sym)
  "Make manual button for SYM."
  (helpful--button
   "View in manual"
   'helpful-manual-button
   'symbol sym))

(defun helpful--make-toggle-button (sym buffer)
  "Make toggle button for SYM in BUFFER."
  (helpful--button
   "Toggle"
   'helpful-toggle-button
   'symbol sym
   'buffer buffer))

(defun helpful--make-set-button (sym buffer)
  "Make set button for SYM in BUFFER."
  (helpful--button
   "Set"
   'helpful-set-button
   'symbol sym
   'buffer buffer))

(defun helpful--make-toggle-literal-button ()
  "Make set button for SYM in BUFFER."
  (helpful--button
   (if helpful--view-literal
       ;; TODO: only offer for strings that have newlines, tabs or
       ;; properties.
       "Pretty view"
     "View as literal")
   'helpful-view-literal-button))

(defun helpful--make-customize-button (sym)
  "Make customize button for SYM."
  (helpful--button
   "Customize"
   'helpful-customize-button
   'symbol sym))

(defun helpful--make-references-button (sym callable-p)
  "Make references button for SYM."
  (helpful--button
   "Find all references"
   'helpful-all-references-button
   'symbol sym
   'callable-p callable-p))

(defun helpful--make-edebug-button (sym)
  "Make edebug button for SYM."
  (helpful--button
   (format "%s edebug"
           (if (helpful--edebug-p sym)
               "Disable" "Enable"))
   'helpful-edebug-button
   'symbol sym))

(defun helpful--make-tracing-button (sym)
  "Make tracing button for SYM."
  (helpful--button
   (format "%s tracing"
           (if (trace-is-traced sym)
               "Disable" "Enable"))
   'helpful-trace-button
   'symbol sym))

(defun helpful--make-disassemble-button (obj)
  "Make disassemble button for OBJ.
OBJ may be a symbol or a compiled function object."
  (helpful--button
   "Disassemble"
   'helpful-disassemble-button
   'object obj))

(defun helpful--make-run-test-button (sym)
  "Make an ERT test button for SYM."
  (helpful--button
   "Run test"
   'helpful-run-test-button
   'symbol sym))

(defun helpful--make-forget-button (sym callable-p)
  "Make forget button for SYM."
  (helpful--button
   "Forget"
   'helpful-forget-button
   'symbol sym
   'callable-p callable-p))

(defun helpful--make-callees-button (sym source)
  (helpful--button
   (format "Functions used by %s" sym)
   'helpful-callees-button
   'symbol sym
   'source source))

;; TODO: this only reports if a function is autoloaded because we
;; autoloaded it. This ignores newly defined functions that are
;; autoloaded. Built-in help has this limitation too, but if we can
;; find the source, we should instead see if there's an autoload
;; cookie.
(defun helpful--autoloaded-p (sym buf)
  "Return non-nil if function SYM is autoloaded."
  (-when-let (file-name (buffer-file-name buf))
    (setq file-name (s-chop-suffix ".gz" file-name))
    (condition-case nil
        (help-fns--autoloaded-p sym file-name)
      ; new in Emacs 29.0.50
      ; see https://github.com/Wilfred/helpful/pull/283
      (error (help-fns--autoloaded-p sym)))))

(defun helpful--compiled-p (sym)
  "Return non-nil if function SYM is byte-compiled"
  (and (symbolp sym)
       (byte-code-function-p (symbol-function sym))))

(defun helpful--native-compiled-p (sym)
  "Return non-nil if function SYM is native-compiled"
  (and (symbolp sym)
       (fboundp 'subr-native-elisp-p)
       (subr-native-elisp-p (symbol-function sym))))

(defun helpful--join-and (items)
  "Join a list of strings with commas and \"and\"."
  (cond
   ((= (length items) 0)
    "")
   ((= (length items) 1)
    (car items))
   (t
    (format "%s and %s"
            (s-join ", " (-drop-last 1 items))
            (-last-item items)))))

(defun helpful--summary (sym callable-p buf pos)
  "Return a one sentence summary for SYM."
  (-let* ((primitive-p (helpful--primitive-p sym callable-p))
          (canonical-sym (helpful--canonical-symbol sym callable-p))
          (alias-p (not (eq canonical-sym sym)))
          (alias-button
           (if callable-p
               ;; Show a link to 'defalias' in the manual.
               (helpful--button
                "function alias"
                'helpful-manual-button
                'symbol 'defalias)
             ;; Show a link to the variable aliases section in the
             ;; manual.
             (helpful--button
              "alias"
              'helpful-info-button
              'info-node "(elisp)Variable Aliases")))
          (special-form-button
           (helpful--button
            "special form"
            'helpful-info-button
            'info-node "(elisp)Special Forms"))
          (user-option-button
           (helpful--button
            "customizable"
            'helpful-info-button
            'info-node "(elisp)Variable Definitions"))
          (keyboard-macro-button
           (helpful--button
            "keyboard macro"
            'helpful-info-button
            'info-node "(elisp)Keyboard Macros"))
          (interactive-button
           (helpful--button
            "interactive"
            'helpful-info-button
            'info-node "(elisp)Using Interactive"))
          (autoload-button
           (helpful--button
            "autoloaded"
            'helpful-info-button
            'info-node "(elisp)Autoload"))
          (compiled-button
           (helpful--button
            "byte-compiled"
            'helpful-info-button
            'info-node "(elisp)Byte Compilation"))
          (native-compiled-button
           (helpful--button
            "natively compiled"
            'helpful-describe-button
            'symbol 'native-compile))
          (buffer-local-button
           (helpful--button
            "buffer-local"
            'helpful-info-button
            'info-node "(elisp)Buffer-Local Variables"))
          (autoloaded-p
           (and callable-p buf (helpful--autoloaded-p sym buf)))
          (compiled-p
           (and callable-p (helpful--compiled-p sym)))
          (native-compiled-p
           (and callable-p (helpful--native-compiled-p sym)))
          (buttons
           (list
            (if alias-p alias-button)
            (if (and callable-p autoloaded-p) autoload-button)
            (if (and callable-p (commandp sym)) interactive-button)
            (if compiled-p compiled-button)
            (if native-compiled-p native-compiled-button)
            (if (and (not callable-p) (custom-variable-p sym))
                user-option-button)
            (if (and (not callable-p) (local-variable-if-set-p sym))
                buffer-local-button)))
          (description
           (helpful--join-and (-non-nil buttons)))
          (kind
           (cond
            ((special-form-p sym)
             special-form-button)
            (alias-p
             (format "for %s,"
                     (helpful--button
                      (symbol-name canonical-sym)
                      'helpful-describe-exactly-button
                      'symbol canonical-sym
                      'callable-p callable-p)))
            ((not callable-p) "variable")
            ((macrop sym) "macro")
            ((helpful--kbd-macro-p sym) keyboard-macro-button)
            (t "function")))
          (defined
            (cond
             (buf
              (let ((path (buffer-file-name buf)))
                (if path
                    (format
                     "defined in %s"
                     (helpful--navigate-button
                      (file-name-nondirectory path) path pos))
                  (format "defined in buffer %s"
                          (helpful--buffer-button buf pos)))))
             (primitive-p
              "defined in C source code")
             ((helpful--kbd-macro-p sym) nil)
             (t
              "without a source file"))))

    (s-word-wrap
     70
     (format "%s is %s %s %s%s."
             (if (symbolp sym)
                 (helpful--format-symbol sym)
               "This lambda")
             (if (string-match-p
                  (rx bos (or "a" "e" "i" "o" "u"))
                  description)
                 "an"
               "a")
             description
             kind
             (if defined (concat " " defined) "")))))

(defun helpful--callees (form)
  "Given source code FORM, return a list of all the functions called."
  (let* ((expanded-form (macroexpand-all form))
         ;; Find all the functions called after macro expansion.
         (all-fns (helpful--callees-1 expanded-form))
         ;; Only consider the functions that were in the original code
         ;; before macro expansion.
         (form-syms (-filter #'symbolp (-flatten form)))
         (form-fns (--filter (memq it form-syms) all-fns)))
    (-distinct form-fns)))

(defun helpful--callees-1 (form)
  "Return a list of all the functions called in FORM.
Assumes FORM has been macro expanded. The returned list
may contain duplicates."
  (cond
   ((not (consp form))
    nil)
   ;; See `(elisp)Special Forms'. For these special forms, we recurse
   ;; just like functions but ignore the car.
   ((memq (car form) '(and catch defconst defvar if interactive
                           or prog1 prog2 progn save-current-buffer
                           save-restriction setq setq-default
                           track-mouse unwind-protect while))
    (-flatten
     (-map #'helpful--callees-1 (cdr form))))

   ((eq (car form) 'cond)
    (let* ((clauses (cdr form))
           (clause-fns
            ;; Each clause is a list of forms.
            (--map
             (-map #'helpful--callees-1 it) clauses)))
      (-flatten clause-fns)))

   ((eq (car form) 'condition-case)
    (let* ((protected-form (nth 2 form))
           (protected-form-fns (helpful--callees-1 protected-form))
           (handlers (-drop 3 form))
           (handler-bodies (-map #'cdr handlers))
           (handler-fns
            (--map
             (-map #'helpful--callees-1 it) handler-bodies)))
      (append
       protected-form-fns
       (-flatten handler-fns))))

   ;; Calling a function with a well known higher order function, for
   ;; example (funcall 'foo 1 2).
   ((and
     (memq (car form) '(funcall apply call-interactively
                                mapcar mapc mapconcat -map))
     (eq (car-safe (nth 1 form)) 'quote))
    (cons
     (cadr (nth 1 form))
     (-flatten
      (-map #'helpful--callees-1 (cdr form)))))

   ((eq (car form) 'function)
    (let ((arg (nth 1 form)))
      (if (symbolp arg)
          ;; #'foo, which is the same as (function foo), is a function
          ;; reference.
          (list arg)
        ;; Handle (function (lambda ...)).
        (helpful--callees-1 arg))))

   ((eq (car form) 'lambda)
    ;; Only consider the body, not the param list.
    (-flatten (-map #'helpful--callees-1 (-drop 2 form))))

   ((eq (car form) 'closure)
    ;; Same as lambda, but has an additional argument of the
    ;; closed-over variables.
    (-flatten (-map #'helpful--callees-1 (-drop 3 form))))

   ((memq (car form) '(let let*))
    ;; Extract function calls used to set the let-bound variables.
    (let* ((var-vals (-second-item form))
           (var-val-callees
            (--map
             (if (consp it)
                 (-map #'helpful--callees-1 it)
               nil)
             var-vals)))
      (append
       (-flatten var-val-callees)
       ;; Function calls in the let body.
       (-map #'helpful--callees-1 (-drop 2 form)))))

   ((eq (car form) 'quote)
    nil)
   (t
    (cons
     (car form)
     (-flatten
      (-map #'helpful--callees-1 (cdr form)))))))

(defun helpful--ensure-loaded ()
  "Ensure the symbol associated with the current buffer has been loaded."
  (when (and helpful--callable-p
             (symbolp helpful--sym))
    (let ((fn-obj (symbol-function helpful--sym)))
      (when (autoloadp fn-obj)
        (autoload-do-load fn-obj)))))

(defun helpful--hook-p (symbol value)
  "Does SYMBOL look like a hook?"
  (and
   (or
    (s-ends-with-p "-hook" (symbol-name symbol))
    ;; E.g. `after-change-functions', which can be used with
    ;; `add-hook'.
    (s-ends-with-p "-functions" (symbol-name symbol)))
   (consp value)))

(defun helpful--format-value (sym value)
  "Format VALUE as a string."
  (cond
   (helpful--view-literal
    (helpful--syntax-highlight (helpful--pretty-print value)))
   ;; Allow strings to be viewed with properties rendered in
   ;; Emacs, rather than as a literal.
   ((stringp value)
    value)
   ;; Allow keymaps to be viewed with keybindings shown and
   ;; links to the commands bound.
   ((keymapp value)
    (helpful--format-keymap value))
   ((helpful--hook-p sym value)
    (helpful--format-hook value))
   (t
    (helpful--pretty-print value))))

(defun helpful--original-value (sym)
  "Return the original value for SYM, if any.

If SYM has an original value, return it in a list. Return nil
otherwise."
  (let* ((orig-val-expr (get sym 'standard-value)))
    (when (consp orig-val-expr)
      (ignore-errors
        (list
         (eval (car orig-val-expr)))))))

(defun helpful--original-value-differs-p (sym)
  "Return t if SYM has an original value, and its current
value is different."
  (let ((orig-val-list (helpful--original-value sym)))
    (and (consp orig-val-list)
         (not (eq (car orig-val-list)
                  (symbol-value sym))))))

(defun helpful-update ()
  "Update the current *Helpful* buffer to the latest
state of the current symbol."
  (interactive)
  (cl-assert (not (null helpful--sym)))
  (unless (buffer-live-p helpful--associated-buffer)
    (setq helpful--associated-buffer nil))
  (helpful--ensure-loaded)
  (-let* ((val
           ;; Look at the value before setting `inhibit-read-only', so
           ;; users can see the correct value of that variable.
           (unless helpful--callable-p
             (helpful--sym-value helpful--sym helpful--associated-buffer)))
          (inhibit-read-only t)
          (start-line (line-number-at-pos))
          (start-column (current-column))
          (primitive-p (helpful--primitive-p helpful--sym helpful--callable-p))
          (canonical-sym (helpful--canonical-symbol helpful--sym helpful--callable-p))
          (look-for-src (or (not primitive-p)
                            find-function-C-source-directory))
          ((buf pos opened)
           (if look-for-src
               (helpful--definition helpful--sym helpful--callable-p)
             '(nil nil nil)))
          (source (when look-for-src
                    (helpful--source helpful--sym helpful--callable-p buf pos)))
          (source-path (when buf
                         (buffer-file-name buf)))
          (references (helpful--calculate-references
                       helpful--sym helpful--callable-p
                       source-path))
          (aliases (helpful--aliases helpful--sym helpful--callable-p)))

    (erase-buffer)

    (insert (helpful--summary helpful--sym helpful--callable-p buf pos))

    (when (helpful--obsolete-info helpful--sym helpful--callable-p)
      (insert
       "\n\n"
       (helpful--format-obsolete-info helpful--sym helpful--callable-p)))

    (when (and helpful--callable-p
               (not (helpful--kbd-macro-p helpful--sym)))
      (helpful--insert-section-break)
      (insert
       (helpful--heading "Signature")
       (helpful--syntax-highlight (helpful--signature helpful--sym))))

    (when (not helpful--callable-p)
      (helpful--insert-section-break)
      (let* ((sym helpful--sym)
             (multiple-views-p
              (or (stringp val)
                  (keymapp val)
                  (helpful--hook-p sym val))))
        (when helpful--first-display
          (if (stringp val)
              ;; For strings, it's more intuitive to display them as
              ;; literals, so "1" and 1 are distinct.
              (setq helpful--view-literal t)
            ;; For everything else, prefer the pretty view if available.
            (setq helpful--view-literal nil)))
        (insert
         (helpful--heading
          (cond
           ;; Buffer-local variable and we're looking at the value in
           ;; a specific buffer.
           ((and
             helpful--associated-buffer
             (local-variable-p sym helpful--associated-buffer))
            (format "Value in %s"
                    (helpful--button
                     (format "#<buffer %s>" (buffer-name helpful--associated-buffer))
                     'helpful-buffer-button
                     'buffer helpful--associated-buffer
                     'position pos)))
           ;; Buffer-local variable but default/global value.
           ((local-variable-if-set-p sym)
            "Global Value")
           ;; This variable is not buffer-local.
           (t "Value")))
         (helpful--format-value sym val)
         "\n\n")
        (when (helpful--original-value-differs-p sym)
          (insert
           (helpful--heading "Original Value")
           (helpful--format-value
            sym
            (car (helpful--original-value sym)))
           "\n\n"))
        (when multiple-views-p
          (insert (helpful--make-toggle-literal-button) " "))

        (when (local-variable-if-set-p sym)
          (insert
           (helpful--button
            "Buffer values"
            'helpful-associated-buffer-button
            'symbol sym
            'prompt-p t)
           " "
           (helpful--button
            "Global value"
            'helpful-associated-buffer-button
            'symbol sym
            'prompt-p nil)
           " "))
        (when (memq (helpful--sym-value helpful--sym helpful--associated-buffer) '(nil t))
          (insert (helpful--make-toggle-button helpful--sym helpful--associated-buffer) " "))
        (insert (helpful--make-set-button helpful--sym helpful--associated-buffer))
        (when (custom-variable-p helpful--sym)
          (insert " " (helpful--make-customize-button helpful--sym)))))

    (let ((docstring (helpful--docstring helpful--sym helpful--callable-p))
          (version-info (unless helpful--callable-p
                          (helpful--version-info helpful--sym))))
      (when (or docstring version-info)
        (helpful--insert-section-break)
        (insert
         (helpful--heading "Documentation"))
        (when docstring
          (insert (helpful--format-docstring docstring)))
        (when version-info
          (insert "\n\n" (s-word-wrap 70 version-info)))
        (when (and (symbolp helpful--sym)
                   helpful--callable-p
                   (helpful--has-shortdoc-p helpful--sym))
          (insert "\n\n")
          (insert (helpful--make-shortdoc-sentence helpful--sym)))
        (when (and (symbolp helpful--sym) (helpful--in-manual-p helpful--sym))
          (insert "\n\n")
          (insert (helpful--make-manual-button helpful--sym)))))

    ;; Show keybindings.
    ;; TODO: allow users to conveniently add and remove keybindings.
    (when (commandp helpful--sym)
      (helpful--insert-section-break)
      (insert
       (helpful--heading "Key Bindings")
       (helpful--format-keys helpful--sym aliases)))

    (helpful--insert-section-break)

    (insert
     (helpful--heading "References")
     (let ((src-button
            (when source-path
              (helpful--navigate-button
               (file-name-nondirectory source-path)
               source-path
               (or pos
                   0)))))
       (cond
        ((and source-path references)
         (format "References in %s:\n%s"
                 src-button
                 (helpful--format-position-heads references source-path)))
        ((and source-path primitive-p)
         (format
          "Finding references in a .%s file is not supported."
          (f-ext source-path)))
        (source-path
         (format "%s is unused in %s."
                 helpful--sym
                 src-button))
        ((and primitive-p (null find-function-C-source-directory))
         "C code is not yet loaded.")
        (t
         "Could not find source file.")))
     "\n\n"
     (helpful--make-references-button helpful--sym helpful--callable-p))

    (when (and
           helpful--callable-p
           (symbolp helpful--sym)
           source
           (not primitive-p))
      (insert
       " "
       (helpful--make-callees-button helpful--sym source)))

    (when (helpful--advised-p helpful--sym)
      (helpful--insert-section-break)
      (insert
       (helpful--heading "Advice")
       (format "This %s is advised."
               (if (macrop helpful--sym) "macro" "function"))))

    (let ((can-edebug
           (helpful--can-edebug-p helpful--sym helpful--callable-p buf pos))
          (can-trace
           (and (symbolp helpful--sym)
                helpful--callable-p
                ;; Tracing uses advice, and you can't apply advice to
                ;; primitive functions that are replaced with special
                ;; opcodes. For example, `narrow-to-region'.
                (not (plist-get (symbol-plist helpful--sym) 'byte-opcode))))
          (can-disassemble
           (and helpful--callable-p (not primitive-p)))
          (can-forget
           (and (not (special-form-p helpful--sym))
                (not primitive-p))))
      (when (or can-edebug can-trace can-disassemble can-forget)
        (helpful--insert-section-break)
        (insert (helpful--heading "Debugging")))
      (when can-edebug
        (insert
         (helpful--make-edebug-button helpful--sym)))
      (when can-trace
        (when can-edebug
          (insert " "))
        (insert
         (helpful--make-tracing-button helpful--sym)))

      (when (and
             (or can-edebug can-trace)
             (or can-disassemble can-forget))
        (insert "\n"))

      (when can-disassemble
        (insert (helpful--make-disassemble-button helpful--sym)))

      (when can-forget
        (when can-disassemble
          (insert " "))
        (insert (helpful--make-forget-button helpful--sym helpful--callable-p))))

    (when aliases
      (helpful--insert-section-break)
      (insert
       (helpful--heading "Aliases")
       (s-join "\n" (--map (helpful--format-alias it helpful--callable-p)
                           aliases))))

    (when helpful--callable-p
      (helpful--insert-implementations))

    (helpful--insert-section-break)

    (when (or source-path primitive-p)
      (insert
       (helpful--heading
        (if (eq helpful--sym canonical-sym)
            "Source Code"
          "Alias Source Code"))
       (cond
        (source-path
         (concat
          (propertize (format "%s Defined in " (if primitive-p "//" ";;"))
                      'face 'font-lock-comment-face)
          (helpful--navigate-button
           (f-abbrev source-path)
           source-path
           pos)
          "\n"))
        (primitive-p
         (concat
          (propertize
           "C code is not yet loaded."
           'face 'font-lock-comment-face)
          "\n\n"
          (helpful--button
           "Set C source directory"
           'helpful-c-source-directory))))))
    (when source
      (insert
       (cond
        ((stringp source)
         (let ((mode (when primitive-p
                       (pcase (file-name-extension source-path)
                         ("c" 'c-mode)
                         ("rs" (when (fboundp 'rust-mode) 'rust-mode))))))
           (helpful--syntax-highlight source mode)))
        ((and (consp source) (eq (car source) 'closure))
         (helpful--syntax-highlight
          (concat ";; Closure converted to defun by helpful.\n"
                  (helpful--pretty-print
                   (helpful--format-closure helpful--sym source)))))
        (t
         (helpful--syntax-highlight
          (concat
           (if (eq helpful--sym canonical-sym)
               ";; Could not find source code, showing raw function object.\n"
             ";; Could not find alias source code, showing raw function object.\n")
           (helpful--pretty-print source)))))))

    (helpful--insert-section-break)

    (-when-let (formatted-props (helpful--format-properties helpful--sym))
      (insert
       (helpful--heading "Symbol Properties")
       formatted-props))

    (goto-char (point-min))
    (forward-line (1- start-line))
    (forward-char start-column)
    (setq helpful--first-display nil)

    (when opened
      (kill-buffer buf))))

;; TODO: this isn't sufficient for `edebug-eval-defun'.
(defun helpful--skip-advice (docstring)
  "Remove mentions of advice from DOCSTRING."
  (let* ((lines (s-lines docstring))
         (relevant-lines
          (--drop-while
           (or (s-starts-with-p ":around advice:" it)
               (s-starts-with-p "This function has :around advice:" it))
           lines)))
    (s-trim (s-join "\n" relevant-lines))))

(defun helpful--format-argument (arg)
  "Format ARG (a symbol) according to Emacs help conventions."
  (let ((arg-str (symbol-name arg)))
    (if (s-starts-with-p "&" arg-str)
        arg-str
      (s-upcase arg-str))))

(defun helpful--format-symbol (sym)
  "Format symbol as a string, escaping as necessary."
  ;; Arguably this is an Emacs bug. We should be able to use
  ;; (format "%S" sym)
  ;; but that converts foo? to "foo\\?". You can see this in other
  ;; parts of the Emacs UI, such as ERT.
  (s-replace " " "\\ " (format "%s" sym)))

;; TODO: this is broken for -any?.
(defun helpful--signature (sym)
  "Get the signature for function SYM, as a string.
For example, \"(some-func FOO &optional BAR)\"."
  (let (docstring-sig
        source-sig
        (advertised-args
         (when (symbolp sym)
           (gethash (symbol-function sym) advertised-signature-table))))
    ;; Get the usage from the function definition.
    (let* ((function-args
            (cond
             ((symbolp sym)
              (help-function-arglist sym))
             ((byte-code-function-p sym)
              ;; argdesc can be a list of arguments or an integer
              ;; encoding the min/max number of arguments. See
              ;; Byte-Code Function Objects in the elisp manual.
              (let ((argdesc (aref sym 0)))
                (if (consp argdesc)
                    argdesc
                  ;; TODO: properly handle argdesc values.
                  nil)))
             (t
              ;; Interpreted function (lambda ...)
              (cadr sym))))
           (formatted-args
            (cond
             (advertised-args
              (-map #'helpful--format-argument advertised-args))
             ((listp function-args)
              (-map #'helpful--format-argument function-args))
             (t
              (list function-args)))))
      (setq source-sig
            (cond
             ;; If it's a function object, just show the arguments.
             ((not (symbolp sym))
              (format "(%s)"
                      (s-join " " formatted-args)))
             ;; If it has multiple arguments, join them with spaces.
             (formatted-args
              (format "(%s %s)"
                      (helpful--format-symbol sym)
                      (s-join " " formatted-args)))
             ;; Otherwise, this function takes no arguments when called.
             (t
              (format "(%s)" (helpful--format-symbol sym))))))

    ;; If the docstring ends with (fn FOO BAR), extract that.
    (-when-let (docstring (documentation sym))
      (-when-let (docstring-with-usage (help-split-fundoc docstring sym))
        (setq docstring-sig (car docstring-with-usage))))

    (cond
     ;; Advertised signature always wins.
     (advertised-args
      source-sig)
     ;; If that's not set, use the usage specification in the
     ;; docstring, if present.
     (docstring-sig
      (replace-regexp-in-string "\\\\=\\(['\\`‘’]\\)" "\\1" docstring-sig t))
     (t
      ;; Otherwise, just use the signature from the source code.
      source-sig))))

(defun helpful--format-obsolete-info (sym callable-p)
  (-let [(use _ date) (helpful--obsolete-info sym callable-p)]
    (helpful--format-docstring
     (s-word-wrap
      70
      (format "This %s is obsolete%s%s"
              (helpful--kind-name sym callable-p)
              (if date (format " since %s" date)
                "")
              (cond ((stringp use) (concat "; " use))
                    (use (format "; use `%s' instead." use))
                    (t ".")))))))

(defun helpful--docstring (sym callable-p)
  "Get the docstring for SYM.
Note that this returns the raw docstring, including \\=\\=
escapes that are used by `substitute-command-keys'."
  (let ((text-quoting-style 'grave)
        docstring)
    (if callable-p
        (progn
          (setq docstring (documentation sym t))
          (-when-let (docstring-with-usage (help-split-fundoc docstring sym))
            (setq docstring (cdr docstring-with-usage))
            (when docstring
              ;; Advice mutates the docstring, see
              ;; `advice--make-docstring'. Undo that.
              ;; TODO: Only do this if the function is advised.
              (setq docstring (helpful--skip-advice docstring)))))
      (setq docstring
            (documentation-property sym 'variable-documentation t)))
    docstring))

(defun helpful--read-symbol (prompt default-val predicate)
  "Read a symbol from the minibuffer, with completion.
Returns the symbol."
  (when (and default-val
             (not (funcall predicate default-val)))
    (setq default-val nil))
  (when default-val
    ;; `completing-read' expects a string.
    (setq default-val (symbol-name default-val))

    ;; TODO: Only modify the prompt when we don't have ido/ivy/helm,
    ;; because the default is obvious for them.
    (setq prompt
          (replace-regexp-in-string
           (rx ": " eos)
           (format " (default: %s): " default-val)
           prompt)))
  (intern (completing-read prompt obarray
                           predicate t nil nil
                           default-val)))

(defun helpful--update-and-switch-buffer (symbol callable-p)
  "Update and switch to help buffer for SYMBOL."
  (let ((buf (helpful--buffer symbol callable-p)))
    (with-current-buffer buf
      (helpful-update))
    (funcall helpful-switch-buffer-function buf)))

;;;###autoload
(defun helpful-function (symbol)
  "Show help for function named SYMBOL.

See also `helpful-macro', `helpful-command' and `helpful-callable'."
  (interactive
   (list (helpful--read-symbol
          "Function: "
          (helpful--callable-at-point)
          #'functionp)))
  (helpful--update-and-switch-buffer symbol t))

;;;###autoload
(defun helpful-command (symbol)
  "Show help for interactive function named SYMBOL.

See also `helpful-function'."
  (interactive
   (list (helpful--read-symbol
          "Command: "
          (helpful--callable-at-point)
          #'commandp)))
  (helpful--update-and-switch-buffer symbol t))

;;;###autoload
(defun helpful-key (key-sequence)
  "Show help for interactive command bound to KEY-SEQUENCE."
  (interactive
   (list (read-key-sequence "Press key: ")))
  (let ((sym (key-binding key-sequence)))
    (cond
     ((null sym)
      (user-error "No command is bound to %s"
                  (key-description key-sequence)))
     ((commandp sym t)
      (helpful--update-and-switch-buffer sym t))
     (t
      (user-error "%s is bound to %s which is not a command"
                  (key-description key-sequence)
                  sym)))))

;;;###autoload
(defun helpful-macro (symbol)
  "Show help for macro named SYMBOL."
  (interactive
   (list (helpful--read-symbol
          "Macro: "
          (helpful--callable-at-point)
          #'macrop)))
  (helpful--update-and-switch-buffer symbol t))

;;;###autoload
(defun helpful-callable (symbol)
  "Show help for function, macro or special form named SYMBOL.

See also `helpful-macro', `helpful-function' and `helpful-command'."
  (interactive
   (list (helpful--read-symbol
          "Callable: "
          (helpful--callable-at-point)
          #'fboundp)))
  (helpful--update-and-switch-buffer symbol t))

(defun helpful--variable-p (symbol)
  "Return non-nil if SYMBOL is a variable."
  (or (get symbol 'variable-documentation)
      (and (boundp symbol)
           (not (keywordp symbol))
           (not (eq symbol nil))
           (not (eq symbol t)))))

(defun helpful--bound-p (symbol)
  "Return non-nil if SYMBOL is a variable, callable, or face.

This differs from `boundp' because we do not consider nil, t
or :foo."
  (or (fboundp symbol)
      (helpful--variable-p symbol)
      (facep symbol)))

(defun helpful--bookmark-jump (bookmark)
  "Create and switch to helpful bookmark BOOKMARK."
  (let ((callable-p (bookmark-prop-get bookmark 'callable-p))
        (sym (bookmark-prop-get bookmark 'sym))
        (position (bookmark-prop-get bookmark 'position)))
    (if callable-p
        (helpful-callable sym)
      (helpful-variable sym))
    (goto-char position)))

(defun helpful--bookmark-make-record ()
  "Create a bookmark record for helpful buffers.

See docs of `bookmark-make-record-function'."
  `((sym . ,helpful--sym)
    (callable-p . ,helpful--callable-p)
    (position    . ,(point))
    (handler     . helpful--bookmark-jump)))

(defun helpful--convert-c-name (symbol var)
  "Convert SYMBOL from a C name to an Elisp name.
E.g. convert `Fmake_string' to `make-string' or
`Vgc_cons_percentage' to `gc-cons-percentage'. Interpret
SYMBOL as variable name if VAR, else a function name. Return
nil if SYMBOL doesn't begin with \"F\" or \"V\"."
  (let ((string (symbol-name symbol))
        (prefix (if var "V" "F")))
    (when (s-starts-with-p prefix string)
      (intern
       (s-chop-prefix
        prefix
        (s-replace "_" "-" string))))))

(defun helpful--disambiguate (sym choices)
  "Prompt the user to disambiguate SYM via a `read-char-choice' selection.

CHOICES is a list of tuples of the form (FN DESC CHAR), where

  CHAR is the input character associated with the choice
  DESC is a short description of the choice to display in the prompt.
  FN is the function being chosen, which takes SYM as an argument.

For instance, the choice (#'helpful-variable \"[v]ariable\" ?v)
calls (helpful-variable SYM) when the key `v' is pressed in the prompt."
  (let* ((prompt (format "%s is ambiguous: describe %s ?"
                         (propertize (symbol-name sym) 'face font-lock-keyword-face)
                         (mapconcat (-lambda ((_ desc _)) desc)
                                    choices " / ")))
         (chars (mapcar (-lambda ((_ _ char)) char)
                        choices))
         (lookup (mapcar (-lambda ((fn _ char)) (cons char fn))
                         choices))
         (input (read-char-choice prompt chars)))
    (funcall (alist-get input lookup) sym)))

;;;###autoload
(defun helpful-symbol (symbol)
  "Show help for SYMBOL, a variable, function, macro, or face.

See also `helpful-callable' and `helpful-variable'."
  (interactive
   (list (helpful--read-symbol
          "Symbol: "
          (helpful--symbol-at-point)
          #'helpful--bound-p)))
  (let (choices)
    (when-let (c-var-sym (helpful--convert-c-name symbol t))
      (push (list (lambda (_) (helpful-variable c-var-sym))
                  "c-style [V]ariable" ?V)
            choices))
    (when-let (c-fn-sym (helpful--convert-c-name symbol nil))
      (push (list (lambda (_) (helpful-callable c-fn-sym))
                  "c-style [F]unction" ?F)
            choices))
    (when (fboundp symbol)
      (push (list #'helpful-callable "[c]allable" ?c) choices))
    (when (boundp symbol)
      (push (list #'helpful-variable "[v]ariable" ?v) choices))
    (when (facep symbol)
      (push (list (lambda (face)
                    (describe-face face)
                    (funcall helpful-switch-buffer-function (help-buffer)))
                  "[f]ace" ?f)
            choices))
    (cond
     ((null choices)
      (user-error "Not bound: %S" symbol))
     ((= 1 (length choices))
      (funcall (caar choices) symbol))
     (t (helpful--disambiguate symbol choices)))))

;;;###autoload
(defun helpful-variable (symbol)
  "Show help for variable named SYMBOL."
  (interactive
   (list (helpful--read-symbol
          "Variable: "
          (helpful--variable-at-point)
          #'helpful--variable-p)))
  (helpful--update-and-switch-buffer symbol nil))

(defun helpful--variable-at-point-exactly ()
  "Return the symbol at point, if it's a bound variable."
  (let ((var (variable-at-point)))
    ;; `variable-at-point' uses 0 rather than nil to signify no symbol
    ;; at point (presumably because 'nil is a symbol).
    (unless (symbolp var)
      (setq var nil))
    (when (helpful--variable-p var)
      var)))

(defun helpful--variable-defined-at-point ()
  "Return the variable defined in the form enclosing point."
  ;; TODO: do the same thing if point is just before a top-level form.
  (save-excursion
    (save-restriction
      (widen)
      (let* ((ppss (syntax-ppss))
             (sexp-start (nth 1 ppss))
             sexp)
        (when sexp-start
          (goto-char sexp-start)
          (setq sexp (condition-case nil
                         (read (current-buffer))
                       (error nil)))
          (when (memq (car-safe sexp)
                      (list 'defvar 'defvar-local 'defcustom 'defconst))
            (nth 1 sexp)))))))

(defun helpful--variable-at-point ()
  "Return the variable exactly under point, or defined at point."
  (let ((var (helpful--variable-at-point-exactly)))
    (if var
        var
      (let ((var (helpful--variable-defined-at-point)))
        (when (helpful--variable-p var)
          var)))))

(defun helpful--callable-at-point ()
  (let ((sym (symbol-at-point))
        (enclosing-sym (function-called-at-point)))
    (if (fboundp sym)
        sym
      enclosing-sym)))

(defun helpful--symbol-at-point-exactly ()
  "Return the symbol at point, if it's bound."
  (let ((sym (symbol-at-point)))
    (when (helpful--bound-p sym)
      sym)))

(defun helpful--symbol-at-point ()
  "Find the most relevant symbol at or around point.
Returns nil if nothing found."
  (or
   (helpful--symbol-at-point-exactly)
   (helpful--callable-at-point)
   (helpful--variable-at-point)))

;;;###autoload
(defun helpful-at-point ()
  "Show help for the symbol at point."
  (interactive)
  (-if-let (symbol (helpful--symbol-at-point))
      (helpful-symbol symbol)
    (user-error "There is no symbol at point.")))

(defun helpful--imenu-index ()
  "Return a list of headings in the current buffer, suitable for
imenu."
  (let (headings)
    (goto-char (point-min))
    (while (not (eobp))
      (when (eq (get-text-property (point) 'face)
                'helpful-heading)
        (push
         (cons
          (buffer-substring-no-properties
           (line-beginning-position) (line-end-position))
          (line-beginning-position))
         headings))
      (forward-line))
    (nreverse headings)))

(defun helpful--flash-region (start end)
  "Temporarily highlight region from START to END."
  (let ((overlay (make-overlay start end)))
    (overlay-put overlay 'face 'highlight)
    (run-with-timer 1.5 nil 'delete-overlay overlay)))

(defun helpful-visit-reference ()
  "Go to the reference at point."
  (interactive)
  (let* ((sym helpful--sym)
         (path (get-text-property (point) 'helpful-path))
         (pos (get-text-property (point) 'helpful-pos))
         (pos-is-start (get-text-property (point) 'helpful-pos-is-start)))
    (when (and path pos)
      ;; If we're looking at a source excerpt, calculate the offset of
      ;; point, so we don't just go the start of the excerpt.
      (when pos-is-start
        (save-excursion
          (let ((offset 0))
            (while (and
                    (get-text-property (point) 'helpful-pos)
                    (not (eobp)))
              (backward-char 1)
              (setq offset (1+ offset)))
            ;; On the last iteration we moved outside the source
            ;; excerpt, so we overcounted by one character.
            (setq offset (1- offset))

            ;; Set POS so we go to exactly the place in the source
            ;; code where point was in the helpful excerpt.
            (setq pos (+ pos offset)))))

      (find-file path)
      (helpful--goto-char-widen pos)
      (recenter 0)
      (save-excursion
        (let ((defun-end (scan-sexps (point) 1)))
          (while (re-search-forward
                  (rx-to-string `(seq symbol-start ,(symbol-name sym) symbol-end))
                  defun-end t)
            (helpful--flash-region (match-beginning 0) (match-end 0))))))))

(defun helpful-kill-buffers ()
  "Kill all `helpful-mode' buffers.

See also `helpful-max-buffers'."
  (interactive)
  (dolist (buffer (buffer-list))
    (when (eq (buffer-local-value 'major-mode buffer) 'helpful-mode)
      (kill-buffer buffer))))

(defvar helpful-mode-map
  (let* ((map (make-sparse-keymap)))
    (define-key map (kbd "g") #'helpful-update)
    (define-key map [remap revert-buffer] #'helpful-update)
    (when (fboundp 'revert-buffer-quick)
      (define-key map [remap revert-buffer-quick] #'helpful-update))

    (define-key map (kbd "RET") #'helpful-visit-reference)

    (define-key map (kbd "TAB") #'forward-button)
    (define-key map (kbd "<backtab>") #'backward-button)

    (define-key map (kbd "n") #'forward-button)
    (define-key map (kbd "p") #'backward-button)
    map)
  "Keymap for `helpful-mode'.")

(declare-function bookmark-prop-get "bookmark" (bookmark prop))
(declare-function bookmark-make-record-default "bookmark"
                  (&optional no-file no-context posn))
;; Ensure this variable is defined even if bookmark.el isn't loaded
;; yet. This follows the pattern in help-mode.el.gz.
;; TODO: find a cleaner solution.
(defvar bookmark-make-record-function)

(defun helpful--add-support-for-org-links ()
  "Improve support for org \"help\" links through helpful."
  (helpful--support-storing-org-links)
  (helpful--prefer-helpful-when-following-org-link))

(defun helpful--support-storing-org-links ()
  "Make `org-store-link' in a helpful buffer return a \"help\" link."
  (when (and (fboundp 'org-link-set-parameters)
             (not (-contains-p (org-link-types) "helpful")))
    (org-link-set-parameters "helpful"
                             :store #'helpful--org-link-store)))

(defun helpful--org-link-store ()
  "Store \"help\" type link when in a helpful buffer."
  (when (derived-mode-p 'helpful-mode)
    ;; Create a "help" link instead of a dedicated "helpful" link: the
    ;; author of the Org document uses helful, but this is not
    ;; necessarily the case of the reader of the document.
    (org-link-store-props :type "help"
                          :link (format "help:%s" helpful--sym)
                          :description nil)))

(defun helpful--prefer-helpful-when-following-org-link ()
  "Prefer helpful when using `org-open-at-point' on a \"help\" link."
  (when (fboundp 'org-link-set-parameters)
    (let ((follow-function (org-link-get-parameter "help" :follow)))
      (when (not (equal follow-function #'helpful--org-link-follow))
        (org-link-set-parameters "help"
                                 :follow #'helpful--org-link-follow)))))

(defun helpful--org-link-follow (link _)
  (helpful-symbol (intern link)))

(defun helpful--outline-function (&optional bound move backward looking-at)
  "`outline-search-function' for `helpful-mode`.
See documentation of `outline-search-function' for BOUND, MOVE,
BACKWARD and LOOKING-AT."
  (if looking-at
      (eq 'helpful-heading (get-text-property (point) 'face))
    (let ((heading-found nil)
          (bound (if bound bound (if backward (point-min) (point-max)))))
      (save-excursion
        (when (eq 'helpful-heading (get-text-property (point) 'face))
          (forward-line (if backward -1 1)))
        (if backward
            (while (not (or (eq (point) bound)
                            (eq 'helpful-heading (get-text-property (point) 'face))))
              (goto-char (or (previous-single-property-change (point) 'face nil bound)
                             bound)))
          (goto-char (or (text-property-any (point) bound 'face 'helpful-heading)
                         bound)))
        (when (eq 'helpful-heading (get-text-property (point) 'face))
          (setq heading-found (point))))
      (if heading-found
          (progn
            (goto-char heading-found)
            (set-match-data (list heading-found heading-found)))
        (when move
          (goto-char bound) nil)))))

(define-derived-mode helpful-mode special-mode "Helpful"
  "Major mode for *Helpful* buffers."
  (add-hook 'xref-backend-functions #'elisp--xref-backend nil t)

  (setq imenu-create-index-function #'helpful--imenu-index)
  ;; Prevent imenu converting "Source Code" to "Source.Code".
  (setq-local imenu-space-replacement " ")

  ;; Enable users to bookmark helpful buffers.
  (set (make-local-variable 'bookmark-make-record-function)
       #'helpful--bookmark-make-record)

  ;; Enable outline support for Emacs 29 and newer
  (unless (< emacs-major-version 29)
    (setq-local outline-search-function #'helpful--outline-function))

  ;; This function should normally only be called once after Org and
  ;; helpful are loaded. To avoid using `eval-after-load' (which is
  ;; only recommended in user init files), the function is called each
  ;; time the major mode is used.
  (helpful--add-support-for-org-links))

(provide 'helpful)
;;; helpful.el ends here<|MERGE_RESOLUTION|>--- conflicted
+++ resolved
@@ -98,7 +98,7 @@
   :type 'function
   :group 'helpful)
 
-<<<<<<< HEAD
+
 (defcustom helpful-hide-docstring-in-source nil
   "If t, hide the the docstring source code header.
 
@@ -106,12 +106,12 @@
 displayed in it's own header, and you may not want to display it
 twice."
   :type 'boolean
-=======
+  :group 'helpful)
+
 (defcustom helpful-set-variable-function
   (if (< 29 emacs-major-version) #'setopt #'setq)
   "Function used by `helpful--set' to interactively set variables."
   :type 'function
->>>>>>> 4ba24cac
   :group 'helpful)
 
 ;; TODO: explore whether more basic highlighting is fast enough to
